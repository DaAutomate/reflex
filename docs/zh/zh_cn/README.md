--- conflicted
+++ resolved
@@ -1,6 +1,5 @@
 ```diff
-<<<<<<< HEAD
-+ 正在寻找 Pynecone？你在正确的 repo 中。Pynecone 已更名为 Reflex。 +
++ 寻找 Pynecone 吗？您来对了.Pynecone 已经更名为 Reflex.+
 ```
 
 <div align="center">
@@ -9,20 +8,7 @@
 
 <hr>
 
-**✨ 使用 Python 构建高效且可定制的网页应用程序，几秒钟内即可部署。✨**  
-=======
-+ 寻找 Pynecone 吗？您来对了.Pynecone 已经更名为 Reflex.+
-```
-
-<div align="center">
-<img src="https://raw.githubusercontent.com/reflex-dev/reflex/main/docs/images/reflex_dark.svg#gh-light-mode-only" alt="Reflex Logo" width="300px">
-<img src="https://raw.githubusercontent.com/reflex-dev/reflex/main/docs/images/reflex_light.svg#gh-dark-mode-only" alt="Reflex Logo" width="300px">
-
-<hr>
-
 **✨ 使用 Python 创建高效且可自定义的网页应用程序,几秒钟内即可部署.**
-
->>>>>>> 161a77ca
 
 [![PyPI version](https://badge.fury.io/py/reflex.svg)](https://badge.fury.io/py/reflex)
 ![tests](https://github.com/pynecone-io/pynecone/actions/workflows/integration.yml/badge.svg)
@@ -36,31 +22,19 @@
 ---
 ## ⚙️ 安装
 
-<<<<<<< HEAD
-打开一个终端并运行（需要 Python 3.7+）：
-
-```bash
+
+打开一个终端并且运行(要求Python3.7+):
+
+```
 pip install reflex
 ```
 
-## 🥳 创建你的第一个应用程序
+## 🥳 创建您的第一个应用程序
 
 安装 Reflex 同时也会安装 `reflex` 命令行工具。
 
-通过创建一个新项目来测试是否安装成功（将 my_app_name 作为新项目名称）：
-=======
-打开一个终端并且运行(要求Python3.7+):
-
-```
-pip install reflex
-```
-
-## 🥳 创建您的第一个应用程序
-
-安装 Reflex 的同时也会安装 `rx` 命令行工具. 
-
-通过创建一个新项目来测试是否安装成功(请把 my_app_name 替代为您的项目名字):
->>>>>>> 161a77ca
+通过创建一个新项目来测试是否安装成功（将 my_app_name 作为新项目名称):
+
 
 ```bash
 mkdir my_app_name
@@ -68,55 +42,33 @@
 reflex init
 ```
 
-<<<<<<< HEAD
-此命令将在您的新文件夹中初始化一个应用程序模板。
-
-您可以在开发者模式下运行此应用程序：
-
-=======
+
 这段命令会在新文件夹初始化一个应用程序模板.
 
 您可以在开发者模式下运行这个应用程序:
->>>>>>> 161a77ca
+
 ```bash
 reflex run
 ```
 
-<<<<<<< HEAD
-您可以看到您的应用程序运行在 http://localhost:3000。
-
-现在您可以在以下位置修改源代码 `my_app_name/my_app_name.py`，Reflex 具有快速刷新功能，保存代码后即可立即查看更改。
-=======
+
 您可以看到您的应用程序运行在 http://localhost:3000.
 
-现在您可以在以下位置修改代码 `my_app_name/my_app_name.py`,Reflex 拥有快速重整,所以您可以在保存代码后马上看到更改.
->>>>>>> 161a77ca
+现在您可以在以下位置修改代码 `my_app_name/my_app_name.py`,Reflex 拥有快速刷新功能，保存代码后即可立即查看更改。
 
 ## 🫧 示例应用程序
 
-<<<<<<< HEAD
-让我们来看一个例子：创建一个使用 DALL·E 的图形用户界面。为了保持示例简单，我们只调用 OpenAI API，而这部分可以替换为执行本地端的 ML 模型。
-=======
-让我们来看一个例子: 创建一个使用 DALL·E 进行图像生成的图形界面.为了保持范例简单,我们只使用 OpenAI API,但是您可以将其替换成本地端的 ML 模型.
->>>>>>> 161a77ca
+让我们来看一个例子: 创建一个使用 DALL·E 进行图像生成的图形界面。为了保持范例简单,我们只调用 OpenAI API,但是您可以将其替换成本地端的 ML 模型.
 
 &nbsp;
 
 <div align="center">
-<<<<<<< HEAD
-<img src="../../images/dalle.gif" alt="A frontend wrapper for DALL·E, shown in the process of generating an image." width="550" />
-=======
-<img src="https://raw.githubusercontent.com/reflex-dev/reflex/main/docs/images/dalle.gif" alt="DALL·E的前端界面, 展示了图片生成的进程" width="550" />
->>>>>>> 161a77ca
+<img src="../../images/dalle.gif" alt="DALL·E的前端界面, 展示了图片生成的进程" width="550" />
 </div>
 
 &nbsp;
 
-<<<<<<< HEAD
-下方为该应用之完整代码，这一切都只需要一个 Python 文件就能实现！
-=======
 这是这个范例的完整代码,只需要一个 Python 文件就可以完成!
->>>>>>> 161a77ca
 
 ```python
 import reflex as rx
@@ -132,11 +84,7 @@
     complete = False
 
     def get_image(self):
-<<<<<<< HEAD
         """通过提示词获取图片"""
-=======
-        """Get the image from the prompt."""
->>>>>>> 161a77ca
         if self.prompt == "":
             return rx.window_alert("Prompt Empty")
 
@@ -174,28 +122,18 @@
         height="100vh",
     )
 
-<<<<<<< HEAD
 # 将状态和页面添加到应用程序。
-=======
-# Add state and page to the app.
->>>>>>> 161a77ca
 app = rx.App()
 app.add_page(index, title="reflex:DALL·E")
 app.compile()
 ```
 
-<<<<<<< HEAD
-## 让我们来拆解一下。
-### **Reflex 用户界面**
-
-让我们从使用界面开始。
-=======
+
 ## 让我们分解以上步骤.
 
 ### **Reflex UI**
 
 让我们从UI开始.
->>>>>>> 161a77ca
 
 ```python
 def index():
@@ -204,28 +142,18 @@
     )
 ```
 
-<<<<<<< HEAD
-这个 `index` 函数定义了应用程序的前端。
-
-我们使用不同的组件，例如 `center`、`vstack`、`input` 和 `button` 来构建前端界面，这些组件可以相互嵌套以创建复杂的布局。您还可以使用关键字参数 *keyword args* 来应用完整的 CSS 样式设计这些组件的外观。
-
-Reflex 拥有 [60+ 内建元件](https://reflex.dev/docs/library)，可帮助您开始构建应用程序。我们正在积极地添加元件，您也可以简单地[创建自己的元件](https://reflex.dev/docs/advanced-guide/wrapping-react)。
-
-### **应用程序状态**
-
-Reflex 使用应用程序状态中的函数来渲染您的用户界面。
-=======
+
 这个 `index` 函数定义了应用程序的前端.
 
 我们用不同的组件比如 `center`, `vstack`, `input`, 和 `button` 来创建前端, 组件之间可以相互嵌入,来创建复杂的布局.
 并且您可以使用关键字参数来使用 CSS 的全部功能.
 
-Reflex 拥有 [60多个内置组件](https://reflex.dev/docs/library) 来帮助您开始创建应用程序. 我们正在积极添加组件, 但是您也可以 [创建自己的组件](https://reflex.dev/docs/advanced-guide/wrapping-react).
+Reflex 拥有 [60+ 个内置组件](https://reflex.dev/docs/library) 来帮助您开始创建应用程序. 我们正在积极添加组件, 但是您也可以 [创建自己的组件](https://reflex.dev/docs/advanced-guide/wrapping-react).
 
 ### **State**
 
 Reflex 用 State 来渲染您的 UI.
->>>>>>> 161a77ca
+
 
 ```python
 class State(rx.State):
@@ -236,28 +164,16 @@
     complete = False
 ```
 
-<<<<<<< HEAD
-应用程序状态定义了应用程序中所有可更改的变量，以及变更它们的函数（称为 vars）。
-
-这里的状态由 `prompt` 和 `image_url` 组成，还有布尔变量 `processing` 和 `complete` 用于指示何时显示进度条和图片。
-
-### **事件处理程序**
+
+State定义了所有可能会发生变化的变量(称为 vars)以及能够改变这些变量的函数.
+
+在这个范例中,State由 prompt 和 image_url 组成.此外,State还包含有两个布尔值 processing 和 complete,用于指示何时显示循环进度指示器和图像.
+
+### **Event Handlers**
 
 ```python
 def get_image(self):
     """通过提示词获取图片"""
-=======
-
-State定义了所有可能会发生变化的变量(称为 vars)以及能够改变这些变量的函数.
-
-在这个范例中,State由 prompt 和 image_url 组成.此外,State还包含有两个布尔值 processing 和 complete,用于指示何时显示循环进度指示器和图像.
-
-### **Event Handlers**
-
-```python
-def get_image(self):
-    """Get the image from the prompt."""
->>>>>>> 161a77ca
     if self.prompt == "":
         return rx.window_alert("Prompt Empty")
 
@@ -268,16 +184,7 @@
     self.processing, self.complete = False, True
 ```
 
-<<<<<<< HEAD
-在应用程序状态中，我们定义了称为事件处理程序的函数来改变其 vars。事件处理程序是我们用来改变 Reflex 应用程序状态的方法。
-
-当用户动作被响应时，对应的事件处理程序就会被调用。点击按钮或文本框输入都是用户动作，它们被称为事件。
-
-我们的 DALL·E 应用程序有一个事件处理程序 `get_image`，它通过 Open AI API 获取图像。在事件处理程序中使用 `yield` 将使用户界面中途更新，若不使用的话，用户界面只能在事件处理程序结束时才更新。
-### **路由**
-
-最后，我们定义了我们的应用程序 app。
-=======
+
 在 State 中,我们定义了称为事件处理器(event handlers)的函数,用于改变状态变量(state vars).在Reflex中,事件处理器是我们可以修改状态的方式.它们可以作为对用户操作的响应而被调用,例如点击一个按钮或在文本框中输入.这些操作被称为事件.
 
 我们的DALL·E应用有一个事件处理器,名为 get_image,它用于从OpenAI API获取图像.在事件处理器中使用 yield 将导致UI进行更新.否则,UI将在事件处理器结束时进行更新.
@@ -285,61 +192,35 @@
 ### **Routing**
 
 最后,定义我们的应用程序.
->>>>>>> 161a77ca
+
 
 ```python
 app = rx.App()
 ```
 
-<<<<<<< HEAD
-添加从应用程序根目录（root of the app）到 index 元件的路由。我们还添加了一个标题，它将显示在预览/浏览 页签上。
-=======
 We add a page from the root of the app to the index component. We also add a title that will show up in the page preview/browser tab.
 添加从应用程序根目录到 index 组件的路由.我们还添加了一个在页面预览或浏览器标签中显示的标题.
->>>>>>> 161a77ca
 
 ```python
 app.add_page(index, title="DALL-E")
 app.compile()
 ```
 
-<<<<<<< HEAD
-您可以通过将更多页面添加到路由中来创建多页面应用程序(multi-page app)
-=======
 您可以通过增加更多页面来创建一个多页面的应用.
->>>>>>> 161a77ca
 
 ## 📑 资源
 
 <div align="center">
 
-<<<<<<< HEAD
-📑 [Docs](https://reflex.dev/docs/getting-started/introduction) &nbsp; |  &nbsp; 🗞️ [Blog](https://reflex.dev/blog) &nbsp; |  &nbsp; 📱 [Component Library](https://reflex.dev/docs/library) &nbsp; |  &nbsp; 🖼️ [Gallery](https://reflex.dev/docs/gallery) &nbsp; |  &nbsp; 🛸 [Deployment](https://reflex.dev/docs/hosting/deploy)  &nbsp;   
+📑 [文档](https://reflex.dev/docs/getting-started/introduction) &nbsp; |  &nbsp; 🗞️ [日志](https://reflex.dev/blog) &nbsp; |  &nbsp; 📱 [组件库](https://reflex.dev/docs/library) &nbsp; |  &nbsp; 🖼️ [展览](https://reflex.dev/docs/gallery) &nbsp; |  &nbsp; 🛸 [部署](https://reflex.dev/docs/hosting/deploy)  &nbsp;   
 
 </div>
 
 
 
-## ✅ Reflex 状态
+## ✅ Reflex 的状态
 
 Reflex 在 2022 年 12 月推出，当时称为 Pynecone。
-
-截至 2023 年 7 月，我们正处于 **Public Beta** 阶段。
-
--   :white_check_mark: **Public Alpha**：任何人都可以安装和使用Reflex，可能会包含问题，但我们正在积极解决它们。
--   :large_orange_diamond: **Public Beta** : 对于非商业用途的情况而言，已经相当稳定。
--   **Public Hosting Beta**：_Optionally_, 用于部署和托管您的Reflex！
--   **Public**：这个版本的Reflex适用于软件产品。
-=======
-📑 [文档](https://reflex.dev/docs/getting-started/introduction) &nbsp; |  &nbsp; 🗞️ [日志](https://reflex.dev/blog) &nbsp; |  &nbsp; 📱 [组件库](https://reflex.dev/docs/library) &nbsp; |  &nbsp; 🖼️ [展览](https://reflex.dev/docs/gallery) &nbsp; |  &nbsp; 🛸 [部署](https://reflex.dev/docs/hosting/deploy)  &nbsp;   
-
-</div>
-
-
-
-## ✅ Reflex 的状态
-
-Reflex 于 2022 年 12 月以Pynecone的名称推出.
 
 在2023年7月, 我们处于 **Public Beta** 阶段.
 
@@ -348,25 +229,10 @@
 -   **Public Hosting Beta**: _Optionally_, 部属跟托管您的 Reflex!
 -   **Public**: 这版本的 Reflex 是可用于软件产品的.
 
-Reflex 每周都有新功能和发布新版本! 确保您按下 :star: 和 :eyes: watch 这个 repository 来确保知道最新信息.
->>>>>>> 161a77ca
-
 Reflex 每周都会推出新功能和版本！请确保您点赞 :star: 和关注 :eyes: 这个存储库 repo 以获取最新信息。
+
 ## 贡献
 
-<<<<<<< HEAD
-我们欢迎任何规模的贡献，以下是加入 Reflex 社区的几种好方法：
-
--   **加入我们的 Discord 群**: 我们的 [Discord](https://discord.gg/T5WSbC2YtQ) 是帮助您加入Reflex项目、讨论或贡献的最佳地方。
--   **GitHub Discussions**: 一个地方来讨论您想要添加的功能或需要澄清的事情。
--   **GitHub Issues**: 报告错误的绝佳地方，此外您可以尝试解决一些 issue 并提交 PR（Pull Request）。
-
-我们积极寻找贡献者，与您的技能水平或经验无关。
-
-## 授权
-
-Reflex 是一个开源项目，使用 [Apache License 2.0](LICENSE) 授权。
-=======
 我们欢迎任何大小的贡献,以下是几个好的方法来加入 Reflex 社群.
 
 -   **加入我们的 Discord**: 我们的 [Discord](https://discord.gg/T5WSbC2YtQ) 是帮助您加入 Reflex 项目和讨论或贡献最棒的地方.
@@ -378,4 +244,3 @@
 ## 授权
 
 Reflex 是一个开源项目,使用 [Apache License 2.0](LICENSE) 授权.
->>>>>>> 161a77ca
