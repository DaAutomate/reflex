--- conflicted
+++ resolved
@@ -9,8 +9,10 @@
 
 from reflex import constants
 from reflex.base import Base
-from reflex.event import EventHandler
+from reflex.components.tags.tag import Tag
+from reflex.event import EVENT_ARG, EventChain, EventHandler, EventSpec
 from reflex.state import State
+from reflex.style import Style
 from reflex.utils import (
     build,
     format,
@@ -20,7 +22,11 @@
 )
 from reflex.utils import exec as utils_exec
 from reflex.utils.serializers import serialize
-from reflex.vars import Var
+from reflex.vars import BaseVar, Var
+
+
+def mock_event(arg):
+    pass
 
 
 def get_above_max_version():
@@ -84,8 +90,6 @@
     assert types.is_generic_alias(cls) == expected
 
 
-<<<<<<< HEAD
-=======
 @pytest.mark.parametrize(
     "route,format_case,expected",
     [
@@ -190,7 +194,6 @@
     assert format.format_prop(prop) == formatted
 
 
->>>>>>> 351611ca
 def test_validate_invalid_bun_path(mocker):
     """Test that an error is thrown when a custom specified bun path is not valid
     or does not exist.
