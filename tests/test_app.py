from __future__ import annotations

import io
import os.path
import sys
import uuid
from typing import List, Tuple, Type

if sys.version_info.major >= 3 and sys.version_info.minor > 7:
    from unittest.mock import AsyncMock  # type: ignore
else:
    # python 3.7 doesn't ship with unittest.mock
    from asynctest import CoroutineMock as AsyncMock
import pytest
import sqlmodel
from fastapi import UploadFile
from starlette_admin.auth import AuthProvider
from starlette_admin.contrib.sqla.admin import Admin
from starlette_admin.contrib.sqla.view import ModelView

from reflex import AdminDash, constants
from reflex.app import (
    App,
    ComponentCallable,
    DefaultState,
    default_overlay_component,
    process,
    upload,
)
from reflex.components import Box, Component, Cond, Fragment, Text
from reflex.event import Event, get_hydrate_event
from reflex.middleware import HydrateMiddleware
from reflex.model import Model
from reflex.state import RouterData, State, StateManagerRedis, StateUpdate
from reflex.style import Style
from reflex.utils import format
from reflex.vars import ComputedVar

from .states import (
    ChildFileUploadState,
    FileUploadState,
    GenState,
    GrandChildFileUploadState,
)


@pytest.fixture
def index_page():
    """An index page.

    Returns:
        The index page.
    """

    def index():
        return Box.create("Index")

    return index


@pytest.fixture
def about_page():
    """An about page.

    Returns:
        The about page.
    """

    def about():
        return Box.create("About")

    return about


class ATestState(State):
    """A simple state for testing."""

    var: int


@pytest.fixture()
def test_state() -> Type[State]:
    """A default state.

    Returns:
        A default state.
    """
    return ATestState


@pytest.fixture()
def redundant_test_state() -> Type[State]:
    """A default state.

    Returns:
        A default state.
    """

    class RedundantTestState(State):
        var: int

    return RedundantTestState


@pytest.fixture(scope="session")
def test_model() -> Type[Model]:
    """A default model.

    Returns:
        A default model.
    """

    class TestModel(Model, table=True):  # type: ignore
        pass

    return TestModel


@pytest.fixture(scope="session")
def test_model_auth() -> Type[Model]:
    """A default model.

    Returns:
        A default model.
    """

    class TestModelAuth(Model, table=True):  # type: ignore
        """A test model with auth."""

        pass

    return TestModelAuth


@pytest.fixture()
def test_get_engine():
    """A default database engine.

    Returns:
        A default database engine.
    """
    enable_admin = True
    url = "sqlite:///test.db"
    return sqlmodel.create_engine(
        url,
        echo=False,
        connect_args={"check_same_thread": False} if enable_admin else {},
    )


@pytest.fixture()
def test_custom_auth_admin() -> Type[AuthProvider]:
    """A default auth provider.

    Returns:
        A default default auth provider.
    """

    class TestAuthProvider(AuthProvider):
        """A test auth provider."""

        login_path: str = "/login"
        logout_path: str = "/logout"

        def login(self):
            """Login."""
            pass

        def is_authenticated(self):
            """Is authenticated."""
            pass

        def get_admin_user(self):
            """Get admin user."""
            pass

        def logout(self):
            """Logout."""
            pass

    return TestAuthProvider


def test_default_app(app: App):
    """Test creating an app with no args.

    Args:
        app: The app to test.
    """
    assert app.state() == DefaultState()
    assert app.middleware == [HydrateMiddleware()]
    assert app.style == Style()
    assert app.admin_dash is None


def test_multiple_states_error(monkeypatch, test_state, redundant_test_state):
    """Test that an error is thrown when multiple classes subclass rx.State.

    Args:
        monkeypatch: Pytest monkeypatch object.
        test_state: A test state subclassing rx.State.
        redundant_test_state: Another test state subclassing rx.State.
    """
    monkeypatch.delenv(constants.PYTEST_CURRENT_TEST)
    with pytest.raises(ValueError):
        App()


def test_add_page_default_route(app: App, index_page, about_page):
    """Test adding a page to an app.

    Args:
        app: The app to test.
        index_page: The index page.
        about_page: The about page.
    """
    assert app.pages == {}
    app.add_page(index_page)
    assert set(app.pages.keys()) == {"index"}
    app.add_page(about_page)
    assert set(app.pages.keys()) == {"index", "about"}


def test_add_page_set_route(app: App, index_page, windows_platform: bool):
    """Test adding a page to an app.

    Args:
        app: The app to test.
        index_page: The index page.
        windows_platform: Whether the system is windows.
    """
    route = "test" if windows_platform else "/test"
    assert app.pages == {}
    app.add_page(index_page, route=route)
    assert set(app.pages.keys()) == {"test"}


def test_add_page_set_route_dynamic(app: App, index_page, windows_platform: bool):
    """Test adding a page with dynamic route variable to an app.

    Args:
        app: The app to test.
        index_page: The index page.
        windows_platform: Whether the system is windows.
    """
    route = "/test/[dynamic]"
    if windows_platform:
        route.lstrip("/").replace("/", "\\")
    assert app.pages == {}
    app.add_page(index_page, route=route)
    assert set(app.pages.keys()) == {"test/[dynamic]"}
    assert "dynamic" in app.state.computed_vars
<<<<<<< HEAD
    assert app.state.computed_vars["dynamic"].deps(objclass=DefaultState) == {
        constants.ROUTER
=======
    assert app.state.computed_vars["dynamic"]._deps(objclass=DefaultState) == {
        constants.ROUTER_DATA
>>>>>>> 433ccda3
    }
    assert constants.ROUTER in app.state().computed_var_dependencies


def test_add_page_set_route_nested(app: App, index_page, windows_platform: bool):
    """Test adding a page to an app.

    Args:
        app: The app to test.
        index_page: The index page.
        windows_platform: Whether the system is windows.
    """
    route = "test\\nested" if windows_platform else "/test/nested"
    assert app.pages == {}
    app.add_page(index_page, route=route)
    assert set(app.pages.keys()) == {route.strip(os.path.sep)}


def test_initialize_with_admin_dashboard(test_model):
    """Test setting the admin dashboard of an app.

    Args:
        test_model: The default model.
    """
    app = App(admin_dash=AdminDash(models=[test_model]))
    assert app.admin_dash is not None
    assert len(app.admin_dash.models) > 0
    assert app.admin_dash.models[0] == test_model


def test_initialize_with_custom_admin_dashboard(
    test_get_engine,
    test_custom_auth_admin,
    test_model_auth,
):
    """Test setting the custom admin dashboard of an app.

    Args:
        test_get_engine: The default database engine.
        test_model_auth: The default model for an auth admin dashboard.
        test_custom_auth_admin: The custom auth provider.
    """
    custom_admin = Admin(engine=test_get_engine, auth_provider=test_custom_auth_admin)
    app = App(admin_dash=AdminDash(models=[test_model_auth], admin=custom_admin))
    assert app.admin_dash is not None
    assert app.admin_dash.admin is not None
    assert len(app.admin_dash.models) > 0
    assert app.admin_dash.models[0] == test_model_auth
    assert app.admin_dash.admin.auth_provider == test_custom_auth_admin


def test_initialize_admin_dashboard_with_view_overrides(test_model):
    """Test setting the admin dashboard of an app with view class overriden.

    Args:
        test_model: The default model.
    """

    class TestModelView(ModelView):
        pass

    app = App(
        admin_dash=AdminDash(
            models=[test_model], view_overrides={test_model: TestModelView}
        )
    )
    assert app.admin_dash is not None
    assert app.admin_dash.models == [test_model]
    assert app.admin_dash.view_overrides[test_model] == TestModelView


@pytest.mark.asyncio
async def test_initialize_with_state(test_state: Type[ATestState], token: str):
    """Test setting the state of an app.

    Args:
        test_state: The default state.
        token: a Token.
    """
    app = App(state=test_state)
    assert app.state == test_state

    # Get a state for a given token.
    state = await app.state_manager.get_state(token)
    assert isinstance(state, test_state)
    assert state.var == 0  # type: ignore

    if isinstance(app.state_manager, StateManagerRedis):
        await app.state_manager.redis.close()


@pytest.mark.asyncio
async def test_set_and_get_state(test_state):
    """Test setting and getting the state of an app with different tokens.

    Args:
        test_state: The default state.
    """
    app = App(state=test_state)

    # Create two tokens.
    token1 = str(uuid.uuid4())
    token2 = str(uuid.uuid4())

    # Get the default state for each token.
    state1 = await app.state_manager.get_state(token1)
    state2 = await app.state_manager.get_state(token2)
    assert state1.var == 0  # type: ignore
    assert state2.var == 0  # type: ignore

    # Set the vars to different values.
    state1.var = 1
    state2.var = 2
    await app.state_manager.set_state(token1, state1)
    await app.state_manager.set_state(token2, state2)

    # Get the states again and check the values.
    state1 = await app.state_manager.get_state(token1)
    state2 = await app.state_manager.get_state(token2)
    assert state1.var == 1  # type: ignore
    assert state2.var == 2  # type: ignore

    if isinstance(app.state_manager, StateManagerRedis):
        await app.state_manager.redis.close()


@pytest.mark.asyncio
async def test_dynamic_var_event(test_state: Type[ATestState], token: str):
    """Test that the default handler of a dynamic generated var
    works as expected.

    Args:
        test_state: State Fixture.
        token: a Token.
    """
    state = test_state()  # type: ignore
    state.add_var("int_val", int, 0)
    result = await state._process(
        Event(
            token=token,
            name=f"{test_state.get_name()}.set_int_val",
            router_data={"pathname": "/", "query": {}},
            payload={"value": 50},
        )
    ).__anext__()
    assert result.delta == {test_state.get_name(): {"int_val": 50}}


@pytest.mark.asyncio
@pytest.mark.parametrize(
    "event_tuples",
    [
        pytest.param(
            [
                (
                    "list_mutation_test_state.make_friend",
                    {
                        "list_mutation_test_state": {
                            "plain_friends": ["Tommy", "another-fd"]
                        }
                    },
                ),
                (
                    "list_mutation_test_state.change_first_friend",
                    {
                        "list_mutation_test_state": {
                            "plain_friends": ["Jenny", "another-fd"]
                        }
                    },
                ),
            ],
            id="append then __setitem__",
        ),
        pytest.param(
            [
                (
                    "list_mutation_test_state.unfriend_first_friend",
                    {"list_mutation_test_state": {"plain_friends": []}},
                ),
                (
                    "list_mutation_test_state.make_friend",
                    {"list_mutation_test_state": {"plain_friends": ["another-fd"]}},
                ),
            ],
            id="delitem then append",
        ),
        pytest.param(
            [
                (
                    "list_mutation_test_state.make_friends_with_colleagues",
                    {
                        "list_mutation_test_state": {
                            "plain_friends": ["Tommy", "Peter", "Jimmy"]
                        }
                    },
                ),
                (
                    "list_mutation_test_state.remove_tommy",
                    {"list_mutation_test_state": {"plain_friends": ["Peter", "Jimmy"]}},
                ),
                (
                    "list_mutation_test_state.remove_last_friend",
                    {"list_mutation_test_state": {"plain_friends": ["Peter"]}},
                ),
                (
                    "list_mutation_test_state.unfriend_all_friends",
                    {"list_mutation_test_state": {"plain_friends": []}},
                ),
            ],
            id="extend, remove, pop, clear",
        ),
        pytest.param(
            [
                (
                    "list_mutation_test_state.add_jimmy_to_second_group",
                    {
                        "list_mutation_test_state": {
                            "friends_in_nested_list": [["Tommy"], ["Jenny", "Jimmy"]]
                        }
                    },
                ),
                (
                    "list_mutation_test_state.remove_first_person_from_first_group",
                    {
                        "list_mutation_test_state": {
                            "friends_in_nested_list": [[], ["Jenny", "Jimmy"]]
                        }
                    },
                ),
                (
                    "list_mutation_test_state.remove_first_group",
                    {
                        "list_mutation_test_state": {
                            "friends_in_nested_list": [["Jenny", "Jimmy"]]
                        }
                    },
                ),
            ],
            id="nested list",
        ),
        pytest.param(
            [
                (
                    "list_mutation_test_state.add_jimmy_to_tommy_friends",
                    {
                        "list_mutation_test_state": {
                            "friends_in_dict": {"Tommy": ["Jenny", "Jimmy"]}
                        }
                    },
                ),
                (
                    "list_mutation_test_state.remove_jenny_from_tommy",
                    {
                        "list_mutation_test_state": {
                            "friends_in_dict": {"Tommy": ["Jimmy"]}
                        }
                    },
                ),
                (
                    "list_mutation_test_state.tommy_has_no_fds",
                    {"list_mutation_test_state": {"friends_in_dict": {"Tommy": []}}},
                ),
            ],
            id="list in dict",
        ),
    ],
)
async def test_list_mutation_detection__plain_list(
    event_tuples: List[Tuple[str, List[str]]],
    list_mutation_state: State,
    token: str,
):
    """Test list mutation detection
    when reassignment is not explicitly included in the logic.

    Args:
        event_tuples: From parametrization.
        list_mutation_state: A state with list mutation features.
        token: a Token.
    """
    for event_name, expected_delta in event_tuples:
        result = await list_mutation_state._process(
            Event(
                token=token,
                name=event_name,
                router_data={"pathname": "/", "query": {}},
                payload={},
            )
        ).__anext__()

        assert result.delta == expected_delta


@pytest.mark.asyncio
@pytest.mark.parametrize(
    "event_tuples",
    [
        pytest.param(
            [
                (
                    "dict_mutation_test_state.add_age",
                    {
                        "dict_mutation_test_state": {
                            "details": {"name": "Tommy", "age": 20}
                        }
                    },
                ),
                (
                    "dict_mutation_test_state.change_name",
                    {
                        "dict_mutation_test_state": {
                            "details": {"name": "Jenny", "age": 20}
                        }
                    },
                ),
                (
                    "dict_mutation_test_state.remove_last_detail",
                    {"dict_mutation_test_state": {"details": {"name": "Jenny"}}},
                ),
            ],
            id="update then __setitem__",
        ),
        pytest.param(
            [
                (
                    "dict_mutation_test_state.clear_details",
                    {"dict_mutation_test_state": {"details": {}}},
                ),
                (
                    "dict_mutation_test_state.add_age",
                    {"dict_mutation_test_state": {"details": {"age": 20}}},
                ),
            ],
            id="delitem then update",
        ),
        pytest.param(
            [
                (
                    "dict_mutation_test_state.add_age",
                    {
                        "dict_mutation_test_state": {
                            "details": {"name": "Tommy", "age": 20}
                        }
                    },
                ),
                (
                    "dict_mutation_test_state.remove_name",
                    {"dict_mutation_test_state": {"details": {"age": 20}}},
                ),
                (
                    "dict_mutation_test_state.pop_out_age",
                    {"dict_mutation_test_state": {"details": {}}},
                ),
            ],
            id="add, remove, pop",
        ),
        pytest.param(
            [
                (
                    "dict_mutation_test_state.remove_home_address",
                    {
                        "dict_mutation_test_state": {
                            "address": [{}, {"work": "work address"}]
                        }
                    },
                ),
                (
                    "dict_mutation_test_state.add_street_to_home_address",
                    {
                        "dict_mutation_test_state": {
                            "address": [
                                {"street": "street address"},
                                {"work": "work address"},
                            ]
                        }
                    },
                ),
            ],
            id="dict in list",
        ),
        pytest.param(
            [
                (
                    "dict_mutation_test_state.change_friend_name",
                    {
                        "dict_mutation_test_state": {
                            "friend_in_nested_dict": {
                                "name": "Nikhil",
                                "friend": {"name": "Tommy"},
                            }
                        }
                    },
                ),
                (
                    "dict_mutation_test_state.add_friend_age",
                    {
                        "dict_mutation_test_state": {
                            "friend_in_nested_dict": {
                                "name": "Nikhil",
                                "friend": {"name": "Tommy", "age": 30},
                            }
                        }
                    },
                ),
                (
                    "dict_mutation_test_state.remove_friend",
                    {
                        "dict_mutation_test_state": {
                            "friend_in_nested_dict": {"name": "Nikhil"}
                        }
                    },
                ),
            ],
            id="nested dict",
        ),
    ],
)
async def test_dict_mutation_detection__plain_list(
    event_tuples: List[Tuple[str, List[str]]],
    dict_mutation_state: State,
    token: str,
):
    """Test dict mutation detection
    when reassignment is not explicitly included in the logic.

    Args:
        event_tuples: From parametrization.
        dict_mutation_state: A state with dict mutation features.
        token: a Token.
    """
    for event_name, expected_delta in event_tuples:
        result = await dict_mutation_state._process(
            Event(
                token=token,
                name=event_name,
                router_data={"pathname": "/", "query": {}},
                payload={},
            )
        ).__anext__()

        assert result.delta == expected_delta


@pytest.mark.asyncio
@pytest.mark.parametrize(
    ("state", "delta"),
    [
        (
            FileUploadState,
            {"file_upload_state": {"img_list": ["image1.jpg", "image2.jpg"]}},
        ),
        (
            ChildFileUploadState,
            {
                "file_state_base1.child_file_upload_state": {
                    "img_list": ["image1.jpg", "image2.jpg"]
                }
            },
        ),
        (
            GrandChildFileUploadState,
            {
                "file_state_base1.file_state_base2.grand_child_file_upload_state": {
                    "img_list": ["image1.jpg", "image2.jpg"]
                }
            },
        ),
    ],
)
async def test_upload_file(tmp_path, state, delta, token: str):
    """Test that file upload works correctly.

    Args:
        tmp_path: Temporary path.
        state: The state class.
        delta: Expected delta
        token: a Token.
    """
    state._tmp_path = tmp_path
    app = App(state=state)
    app.event_namespace.emit = AsyncMock()  # type: ignore
    current_state = await app.state_manager.get_state(token)
    data = b"This is binary data"

    # Create a binary IO object and write data to it
    bio = io.BytesIO()
    bio.write(data)

    file1 = UploadFile(
        filename=f"{token}:{state.get_name()}.multi_handle_upload:True:image1.jpg",
        file=bio,
    )
    file2 = UploadFile(
        filename=f"{token}:{state.get_name()}.multi_handle_upload:True:image2.jpg",
        file=bio,
    )
    upload_fn = upload(app)
    await upload_fn([file1, file2])
    state_update = StateUpdate(delta=delta, events=[], final=True)

    app.event_namespace.emit.assert_called_with(  # type: ignore
        "event", state_update.json(), to=current_state.get_sid()
    )
    assert (await app.state_manager.get_state(token)).dict()["img_list"] == [
        "image1.jpg",
        "image2.jpg",
    ]

    if isinstance(app.state_manager, StateManagerRedis):
        await app.state_manager.redis.close()


@pytest.mark.asyncio
@pytest.mark.parametrize(
    "state",
    [FileUploadState, ChildFileUploadState, GrandChildFileUploadState],
)
async def test_upload_file_without_annotation(state, tmp_path, token):
    """Test that an error is thrown when there's no param annotated with rx.UploadFile or List[UploadFile].

    Args:
        state: The state class.
        tmp_path: Temporary path.
        token: a Token.
    """
    data = b"This is binary data"

    # Create a binary IO object and write data to it
    bio = io.BytesIO()
    bio.write(data)

    state._tmp_path = tmp_path
    app = App(state=state)

    file1 = UploadFile(
        filename=f"{token}:{state.get_name()}.handle_upload2:True:image1.jpg",
        file=bio,
    )
    file2 = UploadFile(
        filename=f"{token}:{state.get_name()}.handle_upload2:True:image2.jpg",
        file=bio,
    )
    fn = upload(app)
    with pytest.raises(ValueError) as err:
        await fn([file1, file2])
    assert (
        err.value.args[0]
        == f"`{state.get_name()}.handle_upload2` handler should have a parameter annotated as List[rx.UploadFile]"
    )

    if isinstance(app.state_manager, StateManagerRedis):
        await app.state_manager.redis.close()


class DynamicState(State):
    """State class for testing dynamic route var.

    This is defined at module level because event handlers cannot be addressed
    correctly when the class is defined as a local.

    There are several counters:
      * loaded: counts how many times `on_load` was triggered by the hydrate middleware
      * counter: counts how many times `on_counter` was triggered by a non-navigational event
          -> these events should NOT trigger reload or recalculation of router_data dependent vars
      * side_effect_counter: counts how many times a computed var was
        recalculated when the dynamic route var was dirty
    """

    loaded: int = 0
    counter: int = 0

    # side_effect_counter: int = 0

    def on_load(self):
        """Event handler for page on_load, should trigger for all navigation events."""
        self.loaded = self.loaded + 1

    def on_counter(self):
        """Increment the counter var."""
        self.counter = self.counter + 1

    @ComputedVar
    def comp_dynamic(self) -> str:
        """A computed var that depends on the dynamic var.

        Returns:
            same as self.dynamic
        """
        # self.side_effect_counter = self.side_effect_counter + 1
        return self.dynamic


@pytest.mark.asyncio
async def test_dynamic_route_var_route_change_completed_on_load(
    index_page,
    windows_platform: bool,
    token: str,
):
    """Create app with dynamic route var, and simulate navigation.

    on_load should fire, allowing any additional vars to be updated before the
    initial page hydrate.

    Args:
        index_page: The index page.
        windows_platform: Whether the system is windows.
        token: a Token.
    """
    arg_name = "dynamic"
    route = f"/test/[{arg_name}]"
    if windows_platform:
        route.lstrip("/").replace("/", "\\")
    app = App(state=DynamicState)
    assert arg_name not in app.state.vars
    app.add_page(index_page, route=route, on_load=DynamicState.on_load)  # type: ignore
    assert arg_name in app.state.vars
    assert arg_name in app.state.computed_vars
<<<<<<< HEAD
    assert app.state.computed_vars[arg_name].deps(objclass=DynamicState) == {
        constants.ROUTER
=======
    assert app.state.computed_vars[arg_name]._deps(objclass=DynamicState) == {
        constants.ROUTER_DATA
>>>>>>> 433ccda3
    }
    assert constants.ROUTER in app.state().computed_var_dependencies

    sid = "mock_sid"
    client_ip = "127.0.0.1"
    state = await app.state_manager.get_state(token)
    assert state.dynamic == ""
    exp_vals = ["foo", "foobar", "baz"]

    def _event(name, val, **kwargs):
        return Event(
            token=kwargs.pop("token", token),
            name=name,
            router_data=kwargs.pop(
                "router_data", {"pathname": route, "query": {arg_name: val}}
            ),
            payload=kwargs.pop("payload", {}),
            **kwargs,
        )

    def _dynamic_state_event(name, val, **kwargs):
        return _event(
            name=format.format_event_handler(getattr(DynamicState, name)),  # type: ignore
            val=val,
            **kwargs,
        )

    prev_exp_val = ""
    for exp_index, exp_val in enumerate(exp_vals):
        hydrate_event = _event(name=get_hydrate_event(state), val=exp_val)
        exp_router_data = {
            "headers": {},
            "ip": client_ip,
            "sid": sid,
            "token": token,
            **hydrate_event.router_data,
        }
        exp_router = RouterData(exp_router_data)
        process_coro = process(
            app,
            event=hydrate_event,
            sid=sid,
            headers={},
            client_ip=client_ip,
        )
        update = await process_coro.__anext__()  # type: ignore
        # route change triggers: [full state dict, call on_load events, call set_is_hydrated(True)]
        assert update == StateUpdate(
            delta={
                state.get_name(): {
                    arg_name: exp_val,
                    f"comp_{arg_name}": exp_val,
                    constants.CompileVars.IS_HYDRATED: False,
                    "loaded": exp_index,
                    "counter": exp_index,
                    "router": exp_router,
                    # "side_effect_counter": exp_index,
                }
            },
            events=[
                _dynamic_state_event(
                    name="on_load",
                    val=exp_val,
                    router_data=exp_router_data,
                ),
                _dynamic_state_event(
                    name="set_is_hydrated",
                    payload={"value": True},
                    val=exp_val,
                    router_data=exp_router_data,
                ),
            ],
        )
        if isinstance(app.state_manager, StateManagerRedis):
            # When redis is used, the state is not updated until the processing is complete
            state = await app.state_manager.get_state(token)
            assert state.dynamic == prev_exp_val

        # complete the processing
        with pytest.raises(StopAsyncIteration):
            await process_coro.__anext__()  # type: ignore

        # check that router data was written to the state_manager store
        state = await app.state_manager.get_state(token)
        assert state.dynamic == exp_val

        process_coro = process(
            app,
            event=_dynamic_state_event(name="on_load", val=exp_val),
            sid=sid,
            headers={},
            client_ip=client_ip,
        )
        on_load_update = await process_coro.__anext__()  # type: ignore
        assert on_load_update == StateUpdate(
            delta={
                state.get_name(): {
                    # These computed vars _shouldn't_ be here, because they didn't change
                    arg_name: exp_val,
                    f"comp_{arg_name}": exp_val,
                    "loaded": exp_index + 1,
                },
            },
            events=[],
        )
        # complete the processing
        with pytest.raises(StopAsyncIteration):
            await process_coro.__anext__()  # type: ignore
        process_coro = process(
            app,
            event=_dynamic_state_event(
                name="set_is_hydrated", payload={"value": True}, val=exp_val
            ),
            sid=sid,
            headers={},
            client_ip=client_ip,
        )
        on_set_is_hydrated_update = await process_coro.__anext__()  # type: ignore
        assert on_set_is_hydrated_update == StateUpdate(
            delta={
                state.get_name(): {
                    # These computed vars _shouldn't_ be here, because they didn't change
                    arg_name: exp_val,
                    f"comp_{arg_name}": exp_val,
                    "is_hydrated": True,
                },
            },
            events=[],
        )
        # complete the processing
        with pytest.raises(StopAsyncIteration):
            await process_coro.__anext__()  # type: ignore

        # a simple state update event should NOT trigger on_load or route var side effects
        process_coro = process(
            app,
            event=_dynamic_state_event(name="on_counter", val=exp_val),
            sid=sid,
            headers={},
            client_ip=client_ip,
        )
        update = await process_coro.__anext__()  # type: ignore
        assert update == StateUpdate(
            delta={
                state.get_name(): {
                    # These computed vars _shouldn't_ be here, because they didn't change
                    f"comp_{arg_name}": exp_val,
                    arg_name: exp_val,
                    "counter": exp_index + 1,
                }
            },
            events=[],
        )
        # complete the processing
        with pytest.raises(StopAsyncIteration):
            await process_coro.__anext__()  # type: ignore

        prev_exp_val = exp_val
    state = await app.state_manager.get_state(token)
    assert state.loaded == len(exp_vals)
    assert state.counter == len(exp_vals)
    # print(f"Expected {exp_vals} rendering side effects, got {state.side_effect_counter}")
    # assert state.side_effect_counter == len(exp_vals)

    if isinstance(app.state_manager, StateManagerRedis):
        await app.state_manager.redis.close()


@pytest.mark.asyncio
async def test_process_events(mocker, token: str):
    """Test that an event is processed properly and that it is postprocessed
    n+1 times. Also check that the processing flag of the last stateupdate is set to
    False.

    Args:
        mocker: mocker object.
        token: a Token.
    """
    router_data = {
        "pathname": "/",
        "query": {},
        "token": token,
        "sid": "mock_sid",
        "headers": {},
        "ip": "127.0.0.1",
    }
    app = App(state=GenState)
    mocker.patch.object(app, "postprocess", AsyncMock())
    event = Event(
        token=token, name="gen_state.go", payload={"c": 5}, router_data=router_data
    )

    async for _update in process(app, event, "mock_sid", {}, "127.0.0.1"):  # type: ignore
        pass

    assert (await app.state_manager.get_state(token)).value == 5
    assert app.postprocess.call_count == 6

    if isinstance(app.state_manager, StateManagerRedis):
        await app.state_manager.redis.close()


@pytest.mark.parametrize(
    ("state", "overlay_component", "exp_page_child"),
    [
        (DefaultState, default_overlay_component, None),
        (DefaultState, None, None),
        (DefaultState, Text.create("foo"), Text),
        (State, default_overlay_component, Fragment),
        (State, None, None),
        (State, Text.create("foo"), Text),
        (State, lambda: Text.create("foo"), Text),
    ],
)
def test_overlay_component(
    state: State | None,
    overlay_component: Component | ComponentCallable | None,
    exp_page_child: Type[Component] | None,
):
    """Test that the overlay component is set correctly.

    Args:
        state: The state class to pass to App.
        overlay_component: The overlay_component to pass to App.
        exp_page_child: The type of the expected child in the page fragment.
    """
    app = App(state=state, overlay_component=overlay_component)
    if exp_page_child is None:
        assert app.overlay_component is None
    elif isinstance(exp_page_child, Fragment):
        assert app.overlay_component is not None
        generated_component = app._generate_component(app.overlay_component)  # type: ignore
        assert isinstance(generated_component, Fragment)
        assert isinstance(
            generated_component.children[0],
            Cond,  # ConnectionModal is a Cond under the hood
        )
    else:
        assert app.overlay_component is not None
        assert isinstance(
            app._generate_component(app.overlay_component),  # type: ignore
            exp_page_child,
        )

    app.add_page(Box.create("Index"), route="/test")
    page = app.pages["test"]
    if exp_page_child is not None:
        assert len(page.children) == 3
        children_types = (type(child) for child in page.children)
        assert exp_page_child in children_types
    else:
        assert len(page.children) == 2<|MERGE_RESOLUTION|>--- conflicted
+++ resolved
@@ -250,13 +250,8 @@
     app.add_page(index_page, route=route)
     assert set(app.pages.keys()) == {"test/[dynamic]"}
     assert "dynamic" in app.state.computed_vars
-<<<<<<< HEAD
-    assert app.state.computed_vars["dynamic"].deps(objclass=DefaultState) == {
+    assert app.state.computed_vars["dynamic"]._deps(objclass=DefaultState) == {
         constants.ROUTER
-=======
-    assert app.state.computed_vars["dynamic"]._deps(objclass=DefaultState) == {
-        constants.ROUTER_DATA
->>>>>>> 433ccda3
     }
     assert constants.ROUTER in app.state().computed_var_dependencies
 
@@ -874,13 +869,8 @@
     app.add_page(index_page, route=route, on_load=DynamicState.on_load)  # type: ignore
     assert arg_name in app.state.vars
     assert arg_name in app.state.computed_vars
-<<<<<<< HEAD
-    assert app.state.computed_vars[arg_name].deps(objclass=DynamicState) == {
+    assert app.state.computed_vars[arg_name]._deps(objclass=DynamicState) == {
         constants.ROUTER
-=======
-    assert app.state.computed_vars[arg_name]._deps(objclass=DynamicState) == {
-        constants.ROUTER_DATA
->>>>>>> 433ccda3
     }
     assert constants.ROUTER in app.state().computed_var_dependencies
 
