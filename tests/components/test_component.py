--- conflicted
+++ resolved
@@ -4,17 +4,13 @@
 
 import reflex as rx
 from reflex.base import Base
-<<<<<<< HEAD
+from reflex.components.base.bare import Bare
 from reflex.components.component import (
     Component,
     CustomComponent,
     StatefulComponent,
     custom_component,
 )
-=======
-from reflex.components.base.bare import Bare
-from reflex.components.component import Component, CustomComponent, custom_component
->>>>>>> 1ef7dee4
 from reflex.components.layout.box import Box
 from reflex.constants import EventTriggers
 from reflex.event import EventChain, EventHandler
@@ -22,11 +18,7 @@
 from reflex.style import Style
 from reflex.utils import imports
 from reflex.utils.imports import ImportVar
-<<<<<<< HEAD
-from reflex.vars import Var
-=======
 from reflex.vars import Var, VarData
->>>>>>> 1ef7dee4
 
 
 @pytest.fixture
@@ -617,7 +609,6 @@
     assert str(component) == rendered
 
 
-<<<<<<< HEAD
 def test_stateful_component(test_state):
     """Test that a stateful component is created correctly.
 
@@ -657,7 +648,8 @@
     connection_modal_component = rx.connection_modal()
     stateful_component = StatefulComponent.compile_from(connection_modal_component)
     assert isinstance(stateful_component, StatefulComponent)
-=======
+
+
 TEST_VAR = Var.create_safe("test")._replace(
     merge_var_data=VarData(
         hooks={"useTest"}, imports={"test": {ImportVar(tag="test")}}, state="Test"
@@ -813,5 +805,4 @@
         comp_vars,
         sorted(exp_vars, key=lambda v: v._var_name),
     ):
-        assert comp_var.equals(exp_var)
->>>>>>> 1ef7dee4
+        assert comp_var.equals(exp_var)