--- conflicted
+++ resolved
@@ -363,7 +363,7 @@
 
 
 @pytest.mark.parametrize(
-    "text,number", [("", "bad_string"), (13, 1), (None, 1), ("test", [1, 2, 3])]
+    "text,number", [("", "bad_string"), (13, 1), ("test", [1, 2, 3])]
 )
 def test_invalid_prop_type(component1, text: str, number: int):
     """Test that an invalid prop type raises an error.
@@ -1347,41 +1347,6 @@
     assert "other" in imports_outer
 
 
-<<<<<<< HEAD
-@pytest.mark.parametrize(
-    "tags",
-    (
-        ["Component"],
-        ["Component", "useState"],
-        [ImportVar(tag="Component")],
-        [ImportVar(tag="Component"), ImportVar(tag="useState")],
-        ["Component", ImportVar(tag="useState")],
-    ),
-)
-def test_custom_component_add_imports(tags):
-    def _list_to_import_vars(tags: List[str]) -> List[ImportVar]:
-        return [
-            ImportVar(tag=tag) if not isinstance(tag, ImportVar) else tag
-            for tag in tags
-        ]
-
-    class BaseComponent(Component):
-        def _get_imports(self) -> imports.ImportDict:
-            return {}
-
-    class Reference(Component):
-        def _get_imports(self) -> imports.ImportDict:
-            return imports.merge_imports(
-                super()._get_imports(),
-                {"react": _list_to_import_vars(tags)},
-            )
-
-    class Test(Component):
-        def add_imports(
-            self,
-        ) -> Dict[str, Union[str, ImportVar, List[str], List[ImportVar]]]:
-            return {"react": (tags[0] if len(tags) == 1 else tags)}
-=======
 def test_custom_component_declare_event_handlers_in_fields():
     class ReferenceComponent(Component):
         def get_event_triggers(self) -> Dict[str, Any]:
@@ -1398,7 +1363,6 @@
                 "on_d": lambda: [],
                 "on_e": lambda: [],
             }
->>>>>>> 95047007
 
     class TestComponent(Component):
         on_a: EventHandler[lambda e0: [e0]]
