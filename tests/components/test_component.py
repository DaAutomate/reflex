from typing import Any, Dict, List, Type

import pytest

import reflex as rx
from reflex.base import Base
from reflex.compiler.compiler import compile_components
from reflex.components.base.bare import Bare
from reflex.components.chakra.layout.box import Box
from reflex.components.component import (
    Component,
    CustomComponent,
    StatefulComponent,
    custom_component,
)
from reflex.constants import EventTriggers
from reflex.event import EventChain, EventHandler
from reflex.state import BaseState
from reflex.style import Style
from reflex.utils import imports
from reflex.utils.imports import ImportVar
from reflex.vars import Var, VarData


@pytest.fixture
def test_state():
    class TestState(BaseState):
        num: int

        def do_something(self):
            pass

        def do_something_arg(self, arg):
            pass

    return TestState


@pytest.fixture
def component1() -> Type[Component]:
    """A test component.

    Returns:
        A test component.
    """

    class TestComponent1(Component):
        # A test string prop.
        text: Var[str]

        # A test number prop.
        number: Var[int]

        def _get_imports(self) -> imports.ImportDict:
            return {"react": [ImportVar(tag="Component")]}

        def _get_custom_code(self) -> str:
            return "console.log('component1')"

    return TestComponent1


@pytest.fixture
def component2() -> Type[Component]:
    """A test component.

    Returns:
        A test component.
    """

    class TestComponent2(Component):
        # A test list prop.
        arr: Var[List[str]]

        def get_event_triggers(self) -> Dict[str, Any]:
            """Test controlled triggers.

            Returns:
                Test controlled triggers.
            """
            return {
                **super().get_event_triggers(),
                "on_open": lambda e0: [e0],
                "on_close": lambda e0: [e0],
            }

        def _get_imports(self) -> imports.ImportDict:
            return {"react-redux": [ImportVar(tag="connect")]}

        def _get_custom_code(self) -> str:
            return "console.log('component2')"

    return TestComponent2


@pytest.fixture
def component3() -> Type[Component]:
    """A test component with hook defined.

    Returns:
        A test component.
    """

    class TestComponent3(Component):
        def _get_hooks(self) -> str:
            return "const a = () => true"

    return TestComponent3


@pytest.fixture
def component4() -> Type[Component]:
    """A test component with hook defined.

    Returns:
        A test component.
    """

    class TestComponent4(Component):
        def _get_hooks(self) -> str:
            return "const b = () => false"

    return TestComponent4


@pytest.fixture
def component5() -> Type[Component]:
    """A test component.

    Returns:
        A test component.
    """

    class TestComponent5(Component):
        tag = "RandomComponent"

        _invalid_children: List[str] = ["Text"]

        _valid_children: List[str] = ["Text"]

        _valid_parents: List[str] = ["Text"]

    return TestComponent5


@pytest.fixture
def component6() -> Type[Component]:
    """A test component.

    Returns:
        A test component.
    """

    class TestComponent6(Component):
        tag = "RandomComponent"

        _invalid_children: List[str] = ["Text"]

    return TestComponent6


@pytest.fixture
def component7() -> Type[Component]:
    """A test component.

    Returns:
        A test component.
    """

    class TestComponent7(Component):
        tag = "RandomComponent"

        _valid_children: List[str] = ["Text"]

    return TestComponent7


@pytest.fixture
def on_click1() -> EventHandler:
    """A sample on click function.

    Returns:
        A sample on click function.
    """

    def on_click1():
        pass

    return EventHandler(fn=on_click1)


@pytest.fixture
def on_click2() -> EventHandler:
    """A sample on click function.

    Returns:
        A sample on click function.
    """

    def on_click2():
        pass

    return EventHandler(fn=on_click2)


@pytest.fixture
def my_component():
    """A test component function.

    Returns:
        A test component function.
    """

    def my_component(prop1: Var[str], prop2: Var[int]):
        return Box.create(prop1, prop2)

    return my_component


def test_set_style_attrs(component1):
    """Test that style attributes are set in the dict.

    Args:
        component1: A test component.
    """
    component = component1(color="white", text_align="center")
    assert component.style["color"] == "white"
    assert component.style["textAlign"] == "center"


def test_custom_attrs(component1):
    """Test that custom attributes are set in the dict.

    Args:
        component1: A test component.
    """
    component = component1(custom_attrs={"attr1": "1", "attr2": "attr2"})
    assert component.custom_attrs == {"attr1": "1", "attr2": "attr2"}


def test_create_component(component1):
    """Test that the component is created correctly.

    Args:
        component1: A test component.
    """
    children = [component1() for _ in range(3)]
    attrs = {"color": "white", "text_align": "center"}
    c = component1.create(*children, **attrs)
    assert isinstance(c, component1)
    assert c.children == children
    assert c.style == {"color": "white", "textAlign": "center"}


def test_add_style(component1, component2):
    """Test adding a style to a component.

    Args:
        component1: A test component.
        component2: A test component.
    """
    style = {
        component1: Style({"color": "white"}),
        component2: Style({"color": "black"}),
    }
    c1 = component1()._add_style_recursive(style)  # type: ignore
    c2 = component2()._add_style_recursive(style)  # type: ignore
    assert c1.style["color"] == "white"
    assert c2.style["color"] == "black"


def test_add_style_create(component1, component2):
    """Test that adding style works with the create method.

    Args:
        component1: A test component.
        component2: A test component.
    """
    style = {
        component1.create: Style({"color": "white"}),
        component2.create: Style({"color": "black"}),
    }
    c1 = component1()._add_style_recursive(style)  # type: ignore
    c2 = component2()._add_style_recursive(style)  # type: ignore
    assert c1.style["color"] == "white"
    assert c2.style["color"] == "black"


def test_get_imports(component1, component2):
    """Test getting the imports of a component.

    Args:
        component1: A test component.
        component2: A test component.
    """
    c1 = component1.create()
    c2 = component2.create(c1)
    assert c1._get_all_imports() == {"react": [ImportVar(tag="Component")]}
    assert c2._get_all_imports() == {
        "react-redux": [ImportVar(tag="connect")],
        "react": [ImportVar(tag="Component")],
    }


def test_get_custom_code(component1, component2):
    """Test getting the custom code of a component.

    Args:
        component1: A test component.
        component2: A test component.
    """
    # Check that the code gets compiled correctly.
    c1 = component1.create()
    c2 = component2.create()
    assert c1._get_all_custom_code() == {"console.log('component1')"}
    assert c2._get_all_custom_code() == {"console.log('component2')"}

    # Check that nesting components compiles both codes.
    c1 = component1.create(c2)
    assert c1._get_all_custom_code() == {
        "console.log('component1')",
        "console.log('component2')",
    }

    # Check that code is not duplicated.
    c1 = component1.create(c2, c2, c1, c1)
    assert c1._get_all_custom_code() == {
        "console.log('component1')",
        "console.log('component2')",
    }


def test_get_props(component1, component2):
    """Test that the props are set correctly.

    Args:
        component1: A test component.
        component2: A test component.
    """
    assert component1.get_props() == {"text", "number"}
    assert component2.get_props() == {"arr"}


@pytest.mark.parametrize(
    "text,number",
    [
        ("", 0),
        ("test", 1),
        ("hi", -13),
    ],
)
def test_valid_props(component1, text: str, number: int):
    """Test that we can construct a component with valid props.

    Args:
        component1: A test component.
        text: A test string.
        number: A test number.
    """
    c = component1.create(text=text, number=number)
    assert c.text._decode() == text
    assert c.number._decode() == number


@pytest.mark.parametrize(
    "text,number", [("", "bad_string"), (13, 1), ("test", [1, 2, 3])]
)
def test_invalid_prop_type(component1, text: str, number: int):
    """Test that an invalid prop type raises an error.

    Args:
        component1: A test component.
        text: A test string.
        number: A test number.
    """
    # Check that
    with pytest.raises(TypeError):
        component1.create(text=text, number=number)


def test_var_props(component1, test_state):
    """Test that we can set a Var prop.

    Args:
        component1: A test component.
        test_state: A test state.
    """
    c1 = component1.create(text="hello", number=test_state.num)
    assert c1.number.equals(test_state.num)


def test_get_event_triggers(component1, component2):
    """Test that we can get the triggers of a component.

    Args:
        component1: A test component.
        component2: A test component.
    """
    default_triggers = {
        EventTriggers.ON_FOCUS,
        EventTriggers.ON_BLUR,
        EventTriggers.ON_CLICK,
        EventTriggers.ON_CONTEXT_MENU,
        EventTriggers.ON_DOUBLE_CLICK,
        EventTriggers.ON_MOUSE_DOWN,
        EventTriggers.ON_MOUSE_ENTER,
        EventTriggers.ON_MOUSE_LEAVE,
        EventTriggers.ON_MOUSE_MOVE,
        EventTriggers.ON_MOUSE_OUT,
        EventTriggers.ON_MOUSE_OVER,
        EventTriggers.ON_MOUSE_UP,
        EventTriggers.ON_SCROLL,
        EventTriggers.ON_MOUNT,
        EventTriggers.ON_UNMOUNT,
    }
    assert set(component1().get_event_triggers().keys()) == default_triggers
    assert (
        component2().get_event_triggers().keys()
        == {"on_open", "on_close"} | default_triggers
    )


@pytest.fixture
def test_component() -> Type[Component]:
    """A test component.

    Returns:
        A test component.
    """

    class TestComponent(Component):
        pass

    return TestComponent


# Write a test case to check if the create method filters out None props
def test_create_filters_none_props(test_component):
    child1 = test_component()
    child2 = test_component()
    props = {
        "prop1": "value1",
        "prop2": None,
        "prop3": "value3",
        "prop4": None,
        "style": {"color": "white", "text-align": "center"},  # Adding a style prop
    }

    component = test_component.create(child1, child2, **props)

    # Assert that None props are not present in the component's props
    assert "prop2" not in component.get_props()
    assert "prop4" not in component.get_props()

    # Assert that the style prop is present in the component's props
    assert component.style["color"] == "white"
    assert component.style["text-align"] == "center"


class C1State(BaseState):
    """State for testing C1 component."""

    def mock_handler(self, _e, _bravo, _charlie):
        """Mock handler."""
        pass


def test_component_event_trigger_arbitrary_args():
    """Test that we can define arbitrary types for the args of an event trigger."""

    class Obj(Base):
        custom: int = 0

    def on_foo_spec(_e, alpha: str, bravo: Dict[str, Any], charlie: Obj):
        return [_e.target.value, bravo["nested"], charlie.custom + 42]

    class C1(Component):
        library = "/local"
        tag = "C1"

        def get_event_triggers(self) -> Dict[str, Any]:
            return {
                **super().get_event_triggers(),
                "on_foo": on_foo_spec,
            }

    comp = C1.create(on_foo=C1State.mock_handler)

    assert comp.render()["props"][0] == (
        "onFoo={(__e,_alpha,_bravo,_charlie) => addEvents("
        '[Event("c1_state.mock_handler", {_e:__e.target.value,_bravo:_bravo["nested"],_charlie:((_charlie.custom) + (42))})], '
        "(__e,_alpha,_bravo,_charlie), {})}"
    )


def test_create_custom_component(my_component):
    """Test that we can create a custom component.

    Args:
        my_component: A test custom component.
    """
    component = CustomComponent(component_fn=my_component, prop1="test", prop2=1)
    assert component.tag == "MyComponent"
    assert component.get_props() == set()
    assert component._get_all_custom_components() == {component}


def test_custom_component_hash(my_component):
    """Test that the hash of a custom component is correct.

    Args:
        my_component: A test custom component.
    """
    component1 = CustomComponent(component_fn=my_component, prop1="test", prop2=1)
    component2 = CustomComponent(component_fn=my_component, prop1="test", prop2=2)
    assert {component1, component2} == {component1}


def test_custom_component_wrapper():
    """Test that the wrapper of a custom component is correct."""

    @custom_component
    def my_component(width: Var[int], color: Var[str]):
        return rx.box(
            width=width,
            color=color,
        )

    from reflex.components.radix.themes.typography.text import Text

    ccomponent = my_component(
        rx.text("child"), width=Var.create(1), color=Var.create("red")
    )
    assert isinstance(ccomponent, CustomComponent)
    assert len(ccomponent.children) == 1
    assert isinstance(ccomponent.children[0], Text)

    component = ccomponent.get_component(ccomponent)
    assert isinstance(component, Box)


def test_invalid_event_handler_args(component2, test_state):
    """Test that an invalid event handler raises an error.

    Args:
        component2: A test component.
        test_state: A test state.
    """
    # Uncontrolled event handlers should not take args.
    # This is okay.
    component2.create(on_click=test_state.do_something)
    # This is not okay.
    with pytest.raises(ValueError):
        component2.create(on_click=test_state.do_something_arg)
        component2.create(on_open=test_state.do_something)
        component2.create(
            on_open=[test_state.do_something_arg, test_state.do_something]
        )
    # However lambdas are okay.
    component2.create(on_click=lambda: test_state.do_something_arg(1))
    component2.create(
        on_click=lambda: [test_state.do_something_arg(1), test_state.do_something]
    )
    component2.create(
        on_click=lambda: [test_state.do_something_arg(1), test_state.do_something()]
    )

    # Controlled event handlers should take args.
    # This is okay.
    component2.create(on_open=test_state.do_something_arg)


def test_get_hooks_nested(component1, component2, component3):
    """Test that a component returns hooks from child components.

    Args:
        component1: test component.
        component2: another component.
        component3: component with hooks defined.
    """
    c = component1.create(
        component2.create(arr=[]),
        component3.create(),
        component3.create(),
        component3.create(),
        text="a",
        number=1,
    )
    assert c._get_all_hooks() == component3()._get_all_hooks()


def test_get_hooks_nested2(component3, component4):
    """Test that a component returns both when parent and child have hooks.

    Args:
        component3: component with hooks defined.
        component4: component with different hooks defined.
    """
<<<<<<< HEAD
    exp_hooks = component3()._get_all_hooks().union(component4()._get_all_hooks())
    assert component3.create(component4.create())._get_all_hooks() == exp_hooks
    assert component4.create(component3.create())._get_all_hooks() == exp_hooks
=======
    exp_hooks = {**component3().get_hooks(), **component4().get_hooks()}
    assert component3.create(component4.create()).get_hooks() == exp_hooks
    assert component4.create(component3.create()).get_hooks() == exp_hooks
>>>>>>> 34ee07ec
    assert (
        component4.create(
            component3.create(),
            component4.create(),
            component3.create(),
        )._get_all_hooks()
        == exp_hooks
    )


@pytest.mark.parametrize("fixture", ["component5", "component6"])
def test_unsupported_child_components(fixture, request):
    """Test that a value error is raised when an unsupported component (a child component found in the
    component's invalid children list) is provided as a child.

    Args:
        fixture: the test component as a fixture.
        request: Pytest request.
    """
    component = request.getfixturevalue(fixture)
    with pytest.raises(ValueError) as err:
        comp = component.create(rx.text("testing component"))
        comp.render()
    assert (
        err.value.args[0]
        == f"The component `{component.__name__}` cannot have `Text` as a child component"
    )


def test_unsupported_parent_components(component5):
    """Test that a value error is raised when an component is not in _valid_parents of one of its children.

    Args:
        component5: component with valid parent of "Text" only
    """
    with pytest.raises(ValueError) as err:
        rx.box(component5.create())
    assert (
        err.value.args[0]
        == f"The component `{component5.__name__}` can only be a child of the components: `{component5._valid_parents[0]}`. Got `Box` instead."
    )


@pytest.mark.parametrize("fixture", ["component5", "component7"])
def test_component_with_only_valid_children(fixture, request):
    """Test that a value error is raised when an unsupported component (a child component not found in the
    component's valid children list) is provided as a child.

    Args:
        fixture: the test component as a fixture.
        request: Pytest request.
    """
    component = request.getfixturevalue(fixture)
    with pytest.raises(ValueError) as err:
        comp = component.create(rx.box("testing component"))
        comp.render()
    assert (
        err.value.args[0]
        == f"The component `{component.__name__}` only allows the components: `Text` as children. "
        f"Got `Box` instead."
    )


@pytest.mark.parametrize(
    "component,rendered",
    [
        (rx.text("hi"), "<RadixThemesText as={`p`}>\n  {`hi`}\n</RadixThemesText>"),
        (
            rx.box(rx.chakra.heading("test", size="md")),
            "<RadixThemesBox>\n  <Heading size={`md`}>\n  {`test`}\n</Heading>\n</RadixThemesBox>",
        ),
    ],
)
def test_format_component(component, rendered):
    """Test that a component is formatted correctly.

    Args:
        component: The component to format.
        rendered: The expected rendered component.
    """
    assert str(component) == rendered


def test_stateful_component(test_state):
    """Test that a stateful component is created correctly.

    Args:
        test_state: A test state.
    """
    text_component = rx.text(test_state.num)
    stateful_component = StatefulComponent.compile_from(text_component)
    assert isinstance(stateful_component, StatefulComponent)
    assert stateful_component.tag is not None
    assert stateful_component.tag.startswith("Text_")
    assert stateful_component.references == 1
    sc2 = StatefulComponent.compile_from(rx.text(test_state.num))
    assert isinstance(sc2, StatefulComponent)
    assert stateful_component.references == 2
    assert sc2.references == 2


def test_stateful_component_memoize_event_trigger(test_state):
    """Test that a stateful component is created correctly with events.

    Args:
        test_state: A test state.
    """
    button_component = rx.button("Click me", on_click=test_state.do_something)
    stateful_component = StatefulComponent.compile_from(button_component)
    assert isinstance(stateful_component, StatefulComponent)

    # No event trigger? No StatefulComponent
    assert not isinstance(
        StatefulComponent.compile_from(rx.button("Click me")), StatefulComponent
    )


def test_stateful_banner():
    """Test that a stateful component is created correctly with events."""
    connection_modal_component = rx.connection_modal()
    stateful_component = StatefulComponent.compile_from(connection_modal_component)
    assert isinstance(stateful_component, StatefulComponent)


TEST_VAR = Var.create_safe("test")._replace(
    merge_var_data=VarData(
        hooks={"useTest": None},
        imports={"test": {ImportVar(tag="test")}},
        state="Test",
        interpolations=[],
    )
)
FORMATTED_TEST_VAR = Var.create(f"foo{TEST_VAR}bar")
STYLE_VAR = TEST_VAR._replace(_var_name="style", _var_is_local=False)
EVENT_CHAIN_VAR = TEST_VAR._replace(_var_type=EventChain)
ARG_VAR = Var.create("arg")

TEST_VAR_DICT_OF_DICT = Var.create_safe({"a": {"b": "test"}})._replace(
    merge_var_data=TEST_VAR._var_data
)
FORMATTED_TEST_VAR_DICT_OF_DICT = Var.create_safe({"a": {"b": f"footestbar"}})._replace(
    merge_var_data=TEST_VAR._var_data
)

TEST_VAR_LIST_OF_LIST = Var.create_safe([["test"]])._replace(
    merge_var_data=TEST_VAR._var_data
)
FORMATTED_TEST_VAR_LIST_OF_LIST = Var.create_safe([["footestbar"]])._replace(
    merge_var_data=TEST_VAR._var_data
)

TEST_VAR_LIST_OF_LIST_OF_LIST = Var.create_safe([[["test"]]])._replace(
    merge_var_data=TEST_VAR._var_data
)
FORMATTED_TEST_VAR_LIST_OF_LIST_OF_LIST = Var.create_safe([[["footestbar"]]])._replace(
    merge_var_data=TEST_VAR._var_data
)

TEST_VAR_LIST_OF_DICT = Var.create_safe([{"a": "test"}])._replace(
    merge_var_data=TEST_VAR._var_data
)
FORMATTED_TEST_VAR_LIST_OF_DICT = Var.create_safe([{"a": "footestbar"}])._replace(
    merge_var_data=TEST_VAR._var_data
)


class ComponentNestedVar(Component):
    """A component with nested Var types."""

    dict_of_dict: Var[Dict[str, Dict[str, str]]]
    list_of_list: Var[List[List[str]]]
    list_of_list_of_list: Var[List[List[List[str]]]]
    list_of_dict: Var[List[Dict[str, str]]]


class EventState(rx.State):
    """State for testing event handlers with _get_all_vars."""

    v: int = 42

    def handler(self):
        """A handler that does nothing."""

    def handler2(self, arg):
        """A handler that takes an arg.

        Args:
            arg: An arg.
        """


@pytest.mark.parametrize(
    ("component", "exp_vars"),
    (
        pytest.param(
            Bare.create(TEST_VAR),
            [TEST_VAR],
            id="direct-bare",
        ),
        pytest.param(
            Bare.create(f"foo{TEST_VAR}bar"),
            [FORMATTED_TEST_VAR],
            id="fstring-bare",
        ),
        pytest.param(
            rx.text(as_=TEST_VAR),
            [TEST_VAR],
            id="direct-prop",
        ),
        pytest.param(
            rx.heading(as_=f"foo{TEST_VAR}bar"),
            [FORMATTED_TEST_VAR],
            id="fstring-prop",
        ),
        pytest.param(
            rx.fragment(id=TEST_VAR),
            [TEST_VAR],
            id="direct-id",
        ),
        pytest.param(
            rx.fragment(id=f"foo{TEST_VAR}bar"),
            [FORMATTED_TEST_VAR],
            id="fstring-id",
        ),
        pytest.param(
            rx.fragment(key=TEST_VAR),
            [TEST_VAR],
            id="direct-key",
        ),
        pytest.param(
            rx.fragment(key=f"foo{TEST_VAR}bar"),
            [FORMATTED_TEST_VAR],
            id="fstring-key",
        ),
        pytest.param(
            rx.fragment(class_name=TEST_VAR),
            [TEST_VAR],
            id="direct-class_name",
        ),
        pytest.param(
            rx.fragment(class_name=f"foo{TEST_VAR}bar"),
            [FORMATTED_TEST_VAR],
            id="fstring-class_name",
        ),
        pytest.param(
            rx.fragment(special_props={TEST_VAR}),
            [TEST_VAR],
            id="direct-special_props",
        ),
        pytest.param(
            rx.fragment(special_props={Var.create(f"foo{TEST_VAR}bar")}),
            [FORMATTED_TEST_VAR],
            id="fstring-special_props",
        ),
        pytest.param(
            # custom_attrs cannot accept a Var directly as a value
            rx.fragment(custom_attrs={"href": f"{TEST_VAR}"}),
            [TEST_VAR],
            id="fstring-custom_attrs-nofmt",
        ),
        pytest.param(
            rx.fragment(custom_attrs={"href": f"foo{TEST_VAR}bar"}),
            [FORMATTED_TEST_VAR],
            id="fstring-custom_attrs",
        ),
        pytest.param(
            rx.fragment(background_color=TEST_VAR),
            [STYLE_VAR],
            id="direct-background_color",
        ),
        pytest.param(
            rx.fragment(background_color=f"foo{TEST_VAR}bar"),
            [STYLE_VAR],
            id="fstring-background_color",
        ),
        pytest.param(
            rx.fragment(style={"background_color": TEST_VAR}),  # type: ignore
            [STYLE_VAR],
            id="direct-style-background_color",
        ),
        pytest.param(
            rx.fragment(style={"background_color": f"foo{TEST_VAR}bar"}),  # type: ignore
            [STYLE_VAR],
            id="fstring-style-background_color",
        ),
        pytest.param(
            rx.fragment(on_click=EVENT_CHAIN_VAR),  # type: ignore
            [EVENT_CHAIN_VAR],
            id="direct-event-chain",
        ),
        pytest.param(
            rx.fragment(on_click=EventState.handler),
            [],
            id="direct-event-handler",
        ),
        pytest.param(
            rx.fragment(on_click=EventState.handler2(TEST_VAR)),  # type: ignore
            [ARG_VAR, TEST_VAR],
            id="direct-event-handler-arg",
        ),
        pytest.param(
            rx.fragment(on_click=EventState.handler2(EventState.v)),  # type: ignore
            [ARG_VAR, EventState.v],
            id="direct-event-handler-arg2",
        ),
        pytest.param(
            rx.fragment(on_click=lambda: EventState.handler2(TEST_VAR)),  # type: ignore
            [ARG_VAR, TEST_VAR],
            id="direct-event-handler-lambda",
        ),
        pytest.param(
            ComponentNestedVar.create(dict_of_dict={"a": {"b": TEST_VAR}}),
            [TEST_VAR_DICT_OF_DICT],
            id="direct-dict_of_dict",
        ),
        pytest.param(
            ComponentNestedVar.create(dict_of_dict={"a": {"b": f"foo{TEST_VAR}bar"}}),
            [FORMATTED_TEST_VAR_DICT_OF_DICT],
            id="fstring-dict_of_dict",
        ),
        pytest.param(
            ComponentNestedVar.create(list_of_list=[[TEST_VAR]]),
            [TEST_VAR_LIST_OF_LIST],
            id="direct-list_of_list",
        ),
        pytest.param(
            ComponentNestedVar.create(list_of_list=[[f"foo{TEST_VAR}bar"]]),
            [FORMATTED_TEST_VAR_LIST_OF_LIST],
            id="fstring-list_of_list",
        ),
        pytest.param(
            ComponentNestedVar.create(list_of_list_of_list=[[[TEST_VAR]]]),
            [TEST_VAR_LIST_OF_LIST_OF_LIST],
            id="direct-list_of_list_of_list",
        ),
        pytest.param(
            ComponentNestedVar.create(list_of_list_of_list=[[[f"foo{TEST_VAR}bar"]]]),
            [FORMATTED_TEST_VAR_LIST_OF_LIST_OF_LIST],
            id="fstring-list_of_list_of_list",
        ),
        pytest.param(
            ComponentNestedVar.create(list_of_dict=[{"a": TEST_VAR}]),
            [TEST_VAR_LIST_OF_DICT],
            id="direct-list_of_dict",
        ),
        pytest.param(
            ComponentNestedVar.create(list_of_dict=[{"a": f"foo{TEST_VAR}bar"}]),
            [FORMATTED_TEST_VAR_LIST_OF_DICT],
            id="fstring-list_of_dict",
        ),
    ),
)
def test_get_vars(component, exp_vars):
    comp_vars = sorted(component._get_all_vars(), key=lambda v: v._var_name)
    assert len(comp_vars) == len(exp_vars)
    for comp_var, exp_var in zip(
        comp_vars,
        sorted(exp_vars, key=lambda v: v._var_name),
    ):
        assert comp_var.equals(exp_var)


def test_instantiate_all_components():
    """Test that all components can be instantiated."""
    # These components all have required arguments and cannot be trivially instantiated.
    untested_components = {
        "Card",
        "Cond",
        "DebounceInput",
        "Foreach",
        "FormControl",
        "Html",
        "Icon",
        "Match",
        "Markdown",
        "MultiSelect",
        "Option",
        "Popover",
        "Radio",
        "Script",
        "Tag",
        "Tfoot",
        "Thead",
    }
    for component_name in rx._ALL_COMPONENTS:  # type: ignore
        if component_name in untested_components:
            continue
        component = getattr(rx, component_name)
        if isinstance(component, type) and issubclass(component, Component):
            component.create()


class InvalidParentComponent(Component):
    """Invalid Parent Component."""

    ...


class ValidComponent1(Component):
    """Test valid component."""

    _valid_children = ["ValidComponent2"]


class ValidComponent2(Component):
    """Test valid component."""

    ...


class ValidComponent3(Component):
    """Test valid component."""

    _valid_parents = ["ValidComponent2"]


class ValidComponent4(Component):
    """Test valid component."""

    _invalid_children = ["InvalidComponent"]


class InvalidComponent(Component):
    """Test invalid component."""

    ...


valid_component1 = ValidComponent1.create
valid_component2 = ValidComponent2.create
invalid_component = InvalidComponent.create
valid_component3 = ValidComponent3.create
invalid_parent = InvalidParentComponent.create
valid_component4 = ValidComponent4.create


def test_validate_valid_children():
    valid_component1(valid_component2())
    valid_component1(
        rx.fragment(valid_component2()),
    )
    valid_component1(
        rx.fragment(
            rx.fragment(
                rx.fragment(valid_component2()),
            ),
        ),
    )

    valid_component1(
        rx.cond(  # type: ignore
            True,
            rx.fragment(valid_component2()),
            rx.fragment(
                rx.foreach(Var.create([1, 2, 3]), lambda x: valid_component2(x))  # type: ignore
            ),
        )
    )

    valid_component1(
        rx.cond(
            True,
            valid_component2(),
            rx.fragment(
                rx.match(
                    "condition",
                    ("first", valid_component2()),
                    rx.fragment(valid_component2(rx.text("default"))),
                )
            ),
        )
    )

    valid_component1(
        rx.match(
            "condition",
            ("first", valid_component2()),
            ("second", "third", rx.fragment(valid_component2())),
            (
                "fourth",
                rx.cond(True, valid_component2(), rx.fragment(valid_component2())),
            ),
            (
                "fifth",
                rx.match(
                    "nested_condition",
                    ("nested_first", valid_component2()),
                    rx.fragment(valid_component2()),
                ),
                valid_component2(),
            ),
        )
    )


def test_validate_valid_parents():
    valid_component2(valid_component3())
    valid_component2(
        rx.fragment(valid_component3()),
    )
    valid_component1(
        rx.fragment(
            valid_component2(
                rx.fragment(valid_component3()),
            ),
        ),
    )

    valid_component2(
        rx.cond(  # type: ignore
            True,
            rx.fragment(valid_component3()),
            rx.fragment(
                rx.foreach(
                    Var.create([1, 2, 3]),  # type: ignore
                    lambda x: valid_component2(valid_component3(x)),
                )
            ),
        )
    )

    valid_component2(
        rx.cond(
            True,
            valid_component3(),
            rx.fragment(
                rx.match(
                    "condition",
                    ("first", valid_component3()),
                    rx.fragment(valid_component3(rx.text("default"))),
                )
            ),
        )
    )

    valid_component2(
        rx.match(
            "condition",
            ("first", valid_component3()),
            ("second", "third", rx.fragment(valid_component3())),
            (
                "fourth",
                rx.cond(True, valid_component3(), rx.fragment(valid_component3())),
            ),
            (
                "fifth",
                rx.match(
                    "nested_condition",
                    ("nested_first", valid_component3()),
                    rx.fragment(valid_component3()),
                ),
                valid_component3(),
            ),
        )
    )


def test_validate_invalid_children():
    with pytest.raises(ValueError):
        valid_component4(invalid_component())

    with pytest.raises(ValueError):
        valid_component4(
            rx.fragment(invalid_component()),
        )

    with pytest.raises(ValueError):
        valid_component2(
            rx.fragment(
                valid_component4(
                    rx.fragment(invalid_component()),
                ),
            ),
        )

    with pytest.raises(ValueError):
        valid_component4(
            rx.cond(  # type: ignore
                True,
                rx.fragment(invalid_component()),
                rx.fragment(
                    rx.foreach(Var.create([1, 2, 3]), lambda x: invalid_component(x))  # type: ignore
                ),
            )
        )

    with pytest.raises(ValueError):
        valid_component4(
            rx.cond(
                True,
                invalid_component(),
                rx.fragment(
                    rx.match(
                        "condition",
                        ("first", invalid_component()),
                        rx.fragment(invalid_component(rx.text("default"))),
                    )
                ),
            )
        )

    with pytest.raises(ValueError):
        valid_component4(
            rx.match(
                "condition",
                ("first", invalid_component()),
                ("second", "third", rx.fragment(invalid_component())),
                (
                    "fourth",
                    rx.cond(True, invalid_component(), rx.fragment(valid_component2())),
                ),
                (
                    "fifth",
                    rx.match(
                        "nested_condition",
                        ("nested_first", invalid_component()),
                        rx.fragment(invalid_component()),
                    ),
                    invalid_component(),
                ),
            )
        )


def test_rename_props():
    """Test that _rename_props works and is inherited."""

    class C1(Component):
        tag = "C1"

        prop1: Var[str]
        prop2: Var[str]

        _rename_props = {"prop1": "renamed_prop1", "prop2": "renamed_prop2"}

    class C2(C1):
        tag = "C2"

        prop3: Var[str]

        _rename_props = {"prop2": "subclass_prop2", "prop3": "renamed_prop3"}

    c1 = C1.create(prop1="prop1_1", prop2="prop2_1")
    rendered_c1 = c1.render()
    assert "renamed_prop1={`prop1_1`}" in rendered_c1["props"]
    assert "renamed_prop2={`prop2_1`}" in rendered_c1["props"]

    c2 = C2.create(prop1="prop1_2", prop2="prop2_2", prop3="prop3_2")
    rendered_c2 = c2.render()
    assert "renamed_prop1={`prop1_2`}" in rendered_c2["props"]
    assert "subclass_prop2={`prop2_2`}" in rendered_c2["props"]
    assert "renamed_prop3={`prop3_2`}" in rendered_c2["props"]


def test_deprecated_props(capsys):
    """Assert that deprecated underscore suffix props are translated.

    Args:
        capsys: Pytest fixture for capturing stdout and stderr.
    """

    class C1(Component):
        tag = "C1"

        type: Var[str]
        min: Var[str]
        max: Var[str]

    # No warnings are emitted when using the new prop names.
    c1_1 = C1.create(type="type1", min="min1", max="max1")
    out_err = capsys.readouterr()
    assert not out_err.err
    assert not out_err.out

    c1_1_render = c1_1.render()
    assert "type={`type1`}" in c1_1_render["props"]
    assert "min={`min1`}" in c1_1_render["props"]
    assert "max={`max1`}" in c1_1_render["props"]

    # Deprecation warning is emitted with underscore suffix,
    # but the component still works.
    c1_2 = C1.create(type_="type2", min_="min2", max_="max2")
    out_err = capsys.readouterr()
    assert out_err.out.count("DeprecationWarning:") == 3
    assert not out_err.err

    c1_2_render = c1_2.render()
    assert "type={`type2`}" in c1_2_render["props"]
    assert "min={`min2`}" in c1_2_render["props"]
    assert "max={`max2`}" in c1_2_render["props"]

    class C2(Component):
        tag = "C2"

        type_: Var[str]
        min_: Var[str]
        max_: Var[str]

    # No warnings are emitted if the actual prop has an underscore suffix
    c2_1 = C2.create(type_="type1", min_="min1", max_="max1")
    out_err = capsys.readouterr()
    assert not out_err.err
    assert not out_err.out

    c2_1_render = c2_1.render()
    assert "type={`type1`}" in c2_1_render["props"]
    assert "min={`min1`}" in c2_1_render["props"]
    assert "max={`max1`}" in c2_1_render["props"]


def test_custom_component_get_imports():
    class Inner(Component):
        tag = "Inner"
        library = "inner"

    class Other(Component):
        tag = "Other"
        library = "other"

    @rx.memo
    def wrapper():
        return Inner.create()

    @rx.memo
    def outer(c: Component):
        return Other.create(c)

    custom_comp = wrapper()

    # Inner is not imported directly, but it is imported by the custom component.
    assert "inner" not in custom_comp._get_all_imports()

    # The imports are only resolved during compilation.
    _, _, imports_inner = compile_components(custom_comp._get_all_custom_components())
    assert "inner" in imports_inner

    outer_comp = outer(c=wrapper())

    # Libraries are not imported directly, but are imported by the custom component.
    assert "inner" not in outer_comp._get_all_imports()
    assert "other" not in outer_comp._get_all_imports()

    # The imports are only resolved during compilation.
    _, _, imports_outer = compile_components(outer_comp._get_all_custom_components())
    assert "inner" in imports_outer
    assert "other" in imports_outer


def test_custom_component_declare_event_handlers_in_fields():
    class ReferenceComponent(Component):
        def get_event_triggers(self) -> Dict[str, Any]:
            """Test controlled triggers.

            Returns:
                Test controlled triggers.
            """
            return {
                **super().get_event_triggers(),
                "on_a": lambda e: [e],
                "on_b": lambda e: [e.target.value],
                "on_c": lambda e: [],
                "on_d": lambda: [],
                "on_e": lambda: [],
            }

    class TestComponent(Component):
        on_a: EventHandler[lambda e0: [e0]]
        on_b: EventHandler[lambda e0: [e0.target.value]]
        on_c: EventHandler[lambda e0: []]
        on_d: EventHandler[lambda: []]
        on_e: EventHandler

    custom_component = ReferenceComponent.create()
    test_component = TestComponent.create()
    assert (
        custom_component.get_event_triggers().keys()
        == test_component.get_event_triggers().keys()
    )<|MERGE_RESOLUTION|>--- conflicted
+++ resolved
@@ -596,15 +596,9 @@
         component3: component with hooks defined.
         component4: component with different hooks defined.
     """
-<<<<<<< HEAD
-    exp_hooks = component3()._get_all_hooks().union(component4()._get_all_hooks())
+    exp_hooks = {**component3()._get_all_hooks(), **component4()._get_all_hooks()}
     assert component3.create(component4.create())._get_all_hooks() == exp_hooks
     assert component4.create(component3.create())._get_all_hooks() == exp_hooks
-=======
-    exp_hooks = {**component3().get_hooks(), **component4().get_hooks()}
-    assert component3.create(component4.create()).get_hooks() == exp_hooks
-    assert component4.create(component3.create()).get_hooks() == exp_hooks
->>>>>>> 34ee07ec
     assert (
         component4.create(
             component3.create(),
