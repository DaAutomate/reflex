--- conflicted
+++ resolved
@@ -1953,7 +1953,6 @@
     }
 
 
-<<<<<<< HEAD
 def test_add_style_embedded_vars(test_state: BaseState):
     """Test that add_style works with embedded vars when returning a plain dict.
 
@@ -2001,7 +2000,8 @@
         )
         == 1
     )
-=======
+
+
 def test_add_style_foreach():
     class StyledComponent(Component):
         tag = "StyledComponent"
@@ -2020,5 +2020,4 @@
     assert 'css={{"color": "red"}}' in str(page.children[0].children[0])
 
     # Expect only one instance of this CSS dict in the rendered page
-    assert str(page).count('css={{"color": "red"}}') == 1
->>>>>>> 2789f321
+    assert str(page).count('css={{"color": "red"}}') == 1