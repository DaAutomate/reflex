from typing import List, Set

import pytest

from pynecone.compiler import utils
from pynecone.utils import imports
from pynecone.var import ImportVar


@pytest.mark.parametrize(
    "lib,fields,test_default,test_rest",
    [
<<<<<<< HEAD
        ("axios", {"axios"}, "axios", set()),
        ("axios", {"foo", "bar"}, "", {"foo", "bar"}),
        ("axios", {"axios", "foo", "bar"}, "axios", {"foo", "bar"}),
    ],
)
def test_compile_import_statement(
    lib: str, fields: Set[str], test_default: str, test_rest: str
):
=======
        (
            "axios",
            {ImportVar(tag="axios", is_default=True)},
            'import axios from "axios"',
        ),
        (
            "axios",
            {ImportVar(tag="foo"), ImportVar(tag="bar")},
            'import {bar, foo} from "axios"',
        ),
        (
            "axios",
            {
                ImportVar(tag="axios", is_default=True),
                ImportVar(tag="foo"),
                ImportVar(tag="bar"),
            },
            "import " "axios, " "{bar, " "foo} from " '"axios"',
        ),
    ],
)
def test_compile_import_statement(lib: str, fields: Set[ImportVar], output: str):
>>>>>>> 18c71567
    """Test the compile_import_statement function.

    Args:
        lib: The library name.
        fields: The fields to import.
        test_default: The expected output of default library.
        test_rest: The expected output rest libraries.
    """
    default, rest = utils.compile_import_statement(lib, fields)
    assert default == test_default
    assert rest == test_rest


@pytest.mark.parametrize(
    "import_dict,test_dicts",
    [
<<<<<<< HEAD
        ({}, []),
        ({"axios": {"axios"}}, [{"lib": "axios", "default": "axios", "rest": set()}]),
        (
            {"axios": {"foo", "bar"}},
            [{"lib": "axios", "default": "", "rest": {"foo", "bar"}}],
        ),
        (
            {"axios": {"axios", "foo", "bar"}, "react": {"react"}},
            [
                {"lib": "axios", "default": "axios", "rest": {"foo", "bar"}},
                {"lib": "react", "default": "react", "rest": set()},
            ],
        ),
        (
            {"": {"lib1.js", "lib2.js"}},
            [
                {"lib": "lib1.js", "default": "", "rest": set()},
                {"lib": "lib2.js", "default": "", "rest": set()},
            ],
        ),
        (
            {"": {"lib1.js", "lib2.js"}, "axios": {"axios"}},
            [
                {"lib": "lib1.js", "default": "", "rest": set()},
                {"lib": "lib2.js", "default": "", "rest": set()},
                {"lib": "axios", "default": "axios", "rest": set()},
            ],
=======
        ({}, ""),
        (
            {"axios": {ImportVar(tag="axios", is_default=True)}},
            'import axios from "axios"',
        ),
        (
            {"axios": {ImportVar(tag="foo"), ImportVar(tag="bar")}},
            'import {bar, foo} from "axios"',
        ),
        (
            {
                "axios": {
                    ImportVar(tag="axios", is_default=True),
                    ImportVar(tag="foo"),
                    ImportVar(tag="bar"),
                },
                "react": {ImportVar(tag="react", is_default=True)},
            },
            'import axios, {bar, foo} from "axios"\nimport react from "react"',
        ),
        (
            {"": {ImportVar(tag="lib1.js"), ImportVar(tag="lib2.js")}},
            'import "lib1.js"\nimport "lib2.js"',
        ),
        (
            {
                "": {ImportVar(tag="lib1.js"), ImportVar(tag="lib2.js")},
                "axios": {ImportVar(tag="axios", is_default=True)},
            },
            'import "lib1.js"\nimport "lib2.js"\nimport axios from "axios"',
>>>>>>> 18c71567
        ),
    ],
)
def test_compile_imports(import_dict: imports.ImportDict, test_dicts: List[dict]):
    """Test the compile_imports function.

    Args:
        import_dict: The import dictionary.
        test_dicts: The expected output.
    """
    imports = utils.compile_imports(import_dict)
    for import_dict, test_dict in zip(imports, test_dicts):
        assert import_dict["lib"] == test_dict["lib"]
        assert import_dict["default"] == test_dict["default"]
        assert import_dict["rest"] == test_dict["rest"]


# @pytest.mark.parametrize(
#     "name,value,output",
#     [
#         ("foo", "bar", 'const foo = "bar"'),
#         ("num", 1, "const num = 1"),
#         ("check", False, "const check = false"),
#         ("arr", [1, 2, 3], "const arr = [1, 2, 3]"),
#         ("obj", {"foo": "bar"}, 'const obj = {"foo": "bar"}'),
#     ],
# )
# def test_compile_constant_declaration(name: str, value: str, output: str):
#     """Test the compile_constant_declaration function.

#     Args:
#         name: The name of the constant.
#         value: The value of the constant.
#         output: The expected output.
#     """
#     assert utils.compile_constant_declaration(name, value) == output<|MERGE_RESOLUTION|>--- conflicted
+++ resolved
@@ -10,25 +10,17 @@
 @pytest.mark.parametrize(
     "lib,fields,test_default,test_rest",
     [
-<<<<<<< HEAD
-        ("axios", {"axios"}, "axios", set()),
-        ("axios", {"foo", "bar"}, "", {"foo", "bar"}),
-        ("axios", {"axios", "foo", "bar"}, "axios", {"foo", "bar"}),
-    ],
-)
-def test_compile_import_statement(
-    lib: str, fields: Set[str], test_default: str, test_rest: str
-):
-=======
         (
             "axios",
             {ImportVar(tag="axios", is_default=True)},
-            'import axios from "axios"',
+            "axios",
+            set(),
         ),
         (
             "axios",
             {ImportVar(tag="foo"), ImportVar(tag="bar")},
-            'import {bar, foo} from "axios"',
+            "",
+            {"foo", "bar"},
         ),
         (
             "axios",
@@ -37,12 +29,14 @@
                 ImportVar(tag="foo"),
                 ImportVar(tag="bar"),
             },
-            "import " "axios, " "{bar, " "foo} from " '"axios"',
+            "axios",
+            {"foo", "bar"},
         ),
     ],
 )
-def test_compile_import_statement(lib: str, fields: Set[ImportVar], output: str):
->>>>>>> 18c71567
+def test_compile_import_statement(
+    lib: str, fields: Set[ImportVar], test_default: str, test_rest: str
+):
     """Test the compile_import_statement function.
 
     Args:
@@ -59,43 +53,14 @@
 @pytest.mark.parametrize(
     "import_dict,test_dicts",
     [
-<<<<<<< HEAD
         ({}, []),
-        ({"axios": {"axios"}}, [{"lib": "axios", "default": "axios", "rest": set()}]),
-        (
-            {"axios": {"foo", "bar"}},
-            [{"lib": "axios", "default": "", "rest": {"foo", "bar"}}],
-        ),
-        (
-            {"axios": {"axios", "foo", "bar"}, "react": {"react"}},
-            [
-                {"lib": "axios", "default": "axios", "rest": {"foo", "bar"}},
-                {"lib": "react", "default": "react", "rest": set()},
-            ],
-        ),
-        (
-            {"": {"lib1.js", "lib2.js"}},
-            [
-                {"lib": "lib1.js", "default": "", "rest": set()},
-                {"lib": "lib2.js", "default": "", "rest": set()},
-            ],
-        ),
-        (
-            {"": {"lib1.js", "lib2.js"}, "axios": {"axios"}},
-            [
-                {"lib": "lib1.js", "default": "", "rest": set()},
-                {"lib": "lib2.js", "default": "", "rest": set()},
-                {"lib": "axios", "default": "axios", "rest": set()},
-            ],
-=======
-        ({}, ""),
         (
             {"axios": {ImportVar(tag="axios", is_default=True)}},
-            'import axios from "axios"',
+            [{"lib": "axios", "default": "axios", "rest": set()}],
         ),
         (
             {"axios": {ImportVar(tag="foo"), ImportVar(tag="bar")}},
-            'import {bar, foo} from "axios"',
+            [{"lib": "axios", "default": "", "rest": {"foo", "bar"}}],
         ),
         (
             {
@@ -106,19 +71,28 @@
                 },
                 "react": {ImportVar(tag="react", is_default=True)},
             },
-            'import axios, {bar, foo} from "axios"\nimport react from "react"',
+            [
+                {"lib": "axios", "default": "axios", "rest": {"foo", "bar"}},
+                {"lib": "react", "default": "react", "rest": set()},
+            ],
         ),
         (
             {"": {ImportVar(tag="lib1.js"), ImportVar(tag="lib2.js")}},
-            'import "lib1.js"\nimport "lib2.js"',
+            [
+                {"lib": "lib1.js", "default": "", "rest": set()},
+                {"lib": "lib2.js", "default": "", "rest": set()},
+            ],
         ),
         (
             {
                 "": {ImportVar(tag="lib1.js"), ImportVar(tag="lib2.js")},
                 "axios": {ImportVar(tag="axios", is_default=True)},
             },
-            'import "lib1.js"\nimport "lib2.js"\nimport axios from "axios"',
->>>>>>> 18c71567
+            [
+                {"lib": "lib1.js", "default": "", "rest": set()},
+                {"lib": "lib2.js", "default": "", "rest": set()},
+                {"lib": "axios", "default": "axios", "rest": set()},
+            ],
         ),
     ],
 )
