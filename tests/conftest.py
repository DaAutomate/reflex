"""Test fixtures."""
import contextlib
import os
import platform
import uuid
from pathlib import Path
from typing import Dict, Generator

import pytest

from reflex.app import App
from reflex.event import EventSpec

from .states import (
    DictMutationTestState,
    ListMutationTestState,
    MutableTestState,
    SubUploadState,
    UploadState,
)


@pytest.fixture
def app() -> App:
    """A base app.

    Returns:
        The app.
    """
    return App()


@pytest.fixture(scope="session")
def windows_platform() -> Generator:
    """Check if system is windows.

    Yields:
        whether system is windows.
    """
    yield platform.system() == "Windows"


@pytest.fixture
def list_mutation_state():
    """Create a state with list mutation features.

    Returns:
        A state with list mutation features.
    """
    return ListMutationTestState()


@pytest.fixture
def dict_mutation_state():
    """Create a state with dict mutation features.

    Returns:
        A state with dict mutation features.
    """
    return DictMutationTestState()


@pytest.fixture
def upload_sub_state_event_spec():
    """Create an event Spec for a substate.

    Returns:
        Event Spec.
    """
    return EventSpec(handler=SubUploadState.handle_upload, upload=True)  # type: ignore


@pytest.fixture
def upload_event_spec():
    """Create an event Spec for a multi-upload base state.

    Returns:
        Event Spec.
    """
    return EventSpec(handler=UploadState.handle_upload1, upload=True)  # type: ignore


@pytest.fixture
def base_config_values() -> Dict:
    """Get base config values.

    Returns:
        Dictionary of base config values
    """
    return {"app_name": "app"}


@pytest.fixture
def base_db_config_values() -> Dict:
    """Get base DBConfig values.

    Returns:
        Dictionary of base db config values
    """
    return {"database": "db"}


@pytest.fixture
def sqlite_db_config_values(base_db_config_values) -> Dict:
    """Get sqlite DBConfig values.

    Args:
        base_db_config_values: Base DBConfig fixture.

    Returns:
        Dictionary of sqlite DBConfig values
    """
    base_db_config_values["engine"] = "sqlite"
    return base_db_config_values


@pytest.fixture
def router_data_headers() -> Dict[str, str]:
    """Router data headers.

    Returns:
        client headers
    """
    return {
        "host": "localhost:8000",
        "connection": "Upgrade",
        "pragma": "no-cache",
        "cache-control": "no-cache",
        "user-agent": "Mock Agent",
        "upgrade": "websocket",
        "origin": "http://localhost:3000",
        "sec-websocket-version": "13",
        "accept-encoding": "gzip, deflate, br",
        "accept-language": "en-US,en;q=0.9",
        "cookie": "csrftoken=mocktoken; "
        "name=reflex;"
        " list_cookies=%5B%22some%22%2C%20%22random%22%2C%20%22cookies%22%5D;"
        " dict_cookies=%7B%22name%22%3A%20%22reflex%22%7D; val=true",
        "sec-websocket-key": "mock-websocket-key",
        "sec-websocket-extensions": "permessage-deflate; client_max_window_bits",
    }


@pytest.fixture
def router_data(router_data_headers) -> Dict[str, str]:
    """Router data.

    Args:
        router_data_headers: Headers fixture.

    Returns:
        Dict of router data.
    """
    return {  # type: ignore
        "pathname": "/",
        "query": {},
        "token": "b181904c-3953-4a79-dc18-ae9518c22f05",
        "sid": "9fpxSzPb9aFMb4wFAAAH",
        "headers": router_data_headers,
        "ip": "127.0.0.1",
    }


# borrowed from py3.11
class chdir(contextlib.AbstractContextManager):
    """Non thread-safe context manager to change the current working directory."""

    def __init__(self, path):
        """Prepare contextmanager.

        Args:
            path: the path to change to
        """
        self.path = path
        self._old_cwd = []

    def __enter__(self):
        """Save current directory and perform chdir."""
        self._old_cwd.append(Path(".").resolve())
        os.chdir(self.path)

    def __exit__(self, *excinfo):
        """Change back to previous directory on stack.

        Args:
            excinfo: sys.exc_info captured in the context block
        """
        os.chdir(self._old_cwd.pop())


@pytest.fixture
def tmp_working_dir(tmp_path):
    """Create a temporary directory and chdir to it.

    After the test executes, chdir back to the original working directory.

    Args:
        tmp_path: pytest tmp_path fixture creates per-test temp dir

    Yields:
        subdirectory of tmp_path which is now the current working directory.
    """
    working_dir = tmp_path / "working_dir"
    working_dir.mkdir()
    with chdir(working_dir):
        yield working_dir


@pytest.fixture
def mutable_state():
    """Create a Test state containing mutable types.

    Returns:
        A state object.
    """
    return MutableTestState()

<<<<<<< HEAD

@pytest.fixture(scope="function")
def token() -> str:
    """Create a token.

    Returns:
        A fresh/unique token string.
    """
    return str(uuid.uuid4())
=======
    class OtherBase(rx.Base):
        bar: str = ""

    class CustomVar(rx.Base):
        foo: str = ""
        array: List[str] = []
        hashmap: Dict[str, str] = {}
        test_set: Set[str] = set()
        custom: OtherBase = OtherBase()

    class MutableTestState(rx.State):
        """A test state."""

        array: List[Union[str, List, Dict[str, str]]] = [
            "value",
            [1, 2, 3],
            {"key": "value"},
        ]
        hashmap: Dict[str, Union[List, str, Dict[str, str]]] = {
            "key": ["list", "of", "values"],
            "another_key": "another_value",
            "third_key": {"key": "value"},
        }
        test_set: Set[Union[str, int]] = {1, 2, 3, 4, "five"}
        custom: CustomVar = CustomVar()
        _be_custom: CustomVar = CustomVar()

        def reassign_mutables(self):
            self.array = ["modified_value", [1, 2, 3], {"mod_key": "mod_value"}]
            self.hashmap = {
                "mod_key": ["list", "of", "values"],
                "mod_another_key": "another_value",
                "mod_third_key": {"key": "value"},
            }
            self.test_set = {1, 2, 3, 4, "five"}

    return MutableTestState()


@pytest.fixture
def duplicate_substate():
    """Create a Test state that has duplicate child substates.

    Returns:
        The test state.
    """

    class TestState(rx.State):
        pass

    class ChildTestState(TestState):  # type: ignore # noqa
        pass

    class ChildTestState(TestState):  # type: ignore # noqa
        pass

    return TestState
>>>>>>> 2750228d
<|MERGE_RESOLUTION|>--- conflicted
+++ resolved
@@ -8,6 +8,7 @@
 
 import pytest
 
+import reflex as rx
 from reflex.app import App
 from reflex.event import EventSpec
 
@@ -215,7 +216,6 @@
     """
     return MutableTestState()
 
-<<<<<<< HEAD
 
 @pytest.fixture(scope="function")
 def token() -> str:
@@ -225,44 +225,6 @@
         A fresh/unique token string.
     """
     return str(uuid.uuid4())
-=======
-    class OtherBase(rx.Base):
-        bar: str = ""
-
-    class CustomVar(rx.Base):
-        foo: str = ""
-        array: List[str] = []
-        hashmap: Dict[str, str] = {}
-        test_set: Set[str] = set()
-        custom: OtherBase = OtherBase()
-
-    class MutableTestState(rx.State):
-        """A test state."""
-
-        array: List[Union[str, List, Dict[str, str]]] = [
-            "value",
-            [1, 2, 3],
-            {"key": "value"},
-        ]
-        hashmap: Dict[str, Union[List, str, Dict[str, str]]] = {
-            "key": ["list", "of", "values"],
-            "another_key": "another_value",
-            "third_key": {"key": "value"},
-        }
-        test_set: Set[Union[str, int]] = {1, 2, 3, 4, "five"}
-        custom: CustomVar = CustomVar()
-        _be_custom: CustomVar = CustomVar()
-
-        def reassign_mutables(self):
-            self.array = ["modified_value", [1, 2, 3], {"mod_key": "mod_value"}]
-            self.hashmap = {
-                "mod_key": ["list", "of", "values"],
-                "mod_another_key": "another_value",
-                "mod_third_key": {"key": "value"},
-            }
-            self.test_set = {1, 2, 3, 4, "five"}
-
-    return MutableTestState()
 
 
 @pytest.fixture
@@ -282,5 +244,4 @@
     class ChildTestState(TestState):  # type: ignore # noqa
         pass
 
-    return TestState
->>>>>>> 2750228d
+    return TestState