--- conflicted
+++ resolved
@@ -2091,7 +2091,6 @@
         duplicate_substate()
 
 
-<<<<<<< HEAD
 class Foo(Base):
     """A class containing a list of str."""
 
@@ -2108,7 +2107,8 @@
     assert isinstance(dict_val["items"][0], dict)
     val = format.json_dumps(dict_val)
     assert val == '{"is_hydrated": false, "items": [{"tags": ["123", "456"]}]}'
-=======
+
+
 def test_reset_with_mutables():
     """Calling reset should always reset fields to a copy of the defaults."""
     default = [[0, 0], [0, 1], [1, 1]]
@@ -2136,5 +2136,4 @@
     assert instance.items == default == copied_default
     instance.items.append([3, 3])
     assert instance.items != default
-    assert instance.items != copied_default
->>>>>>> 4f6b3c04
+    assert instance.items != copied_default