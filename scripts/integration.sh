#!/bin/bash

# Change directory to the first argument passed to the script
project_dir=$1
shift
pushd "$project_dir" || exit 1
echo "Changed directory to $project_dir"

# So we get stdout / stderr from Python ASAP. Without this, delays can be very long (e.g. on Windows, Github Actions)
export PYTHONUNBUFFERED=1

env_mode=$1
shift
check_ports=${1:-3000 8000}
shift

# Start the server in the background
reflex run --loglevel debug --env "$env_mode" "$@" & pid=$!

# Within the context of this bash, $pid_in_bash is what we need to pass to "kill" on exit
# This is true on all platforms.
pid_in_bash=$pid
trap "kill -INT $pid_in_bash ||:" EXIT

echo "Started server with PID $pid"

# Assume we run from the root of the repo
popd
<<<<<<< HEAD
python scripts/wait_for_listening_port.py $check_ports --timeout=600 --server-pid "$pid"
=======

# In Windows, our Python script below needs to work with the WINPID
if [ -f /proc/$pid/winpid ]; then
  pid=$(cat /proc/$pid/winpid)
  echo "Windows detected, passing winpid $pid to port waiter"
fi

python scripts/wait_for_listening_port.py 3000 8000 --timeout=600 --server-pid "$pid"
>>>>>>> deef553e
<|MERGE_RESOLUTION|>--- conflicted
+++ resolved
@@ -26,9 +26,6 @@
 
 # Assume we run from the root of the repo
 popd
-<<<<<<< HEAD
-python scripts/wait_for_listening_port.py $check_ports --timeout=600 --server-pid "$pid"
-=======
 
 # In Windows, our Python script below needs to work with the WINPID
 if [ -f /proc/$pid/winpid ]; then
@@ -36,5 +33,4 @@
   echo "Windows detected, passing winpid $pid to port waiter"
 fi
 
-python scripts/wait_for_listening_port.py 3000 8000 --timeout=600 --server-pid "$pid"
->>>>>>> deef553e
+python scripts/wait_for_listening_port.py 3000 8000 --timeout=600 --server-pid "$pid"