--- conflicted
+++ resolved
@@ -523,7 +523,6 @@
             rx.text(VarOperationState.str_var4.split(" ").to_string(), id="str_split"),
             rx.text(VarOperationState.list3.join(""), id="list_join"),
             rx.text(VarOperationState.list3.join(","), id="list_join_comma"),
-<<<<<<< HEAD
             # Index from an op var
             rx.text(
                 VarOperationState.list3[VarOperationState.int_var1 % 3],
@@ -537,12 +536,10 @@
                 "second",
                 query=[VarOperationState.str_var2],
             ),
-=======
             rx.text(rx.Var.range(2, 5).join(","), id="list_join_range1"),
             rx.text(rx.Var.range(2, 10, 2).join(","), id="list_join_range2"),
             rx.text(rx.Var.range(5, 0, -1).join(","), id="list_join_range3"),
             rx.text(rx.Var.range(0, 3).join(","), id="list_join_range4"),
->>>>>>> 39cc1b2f
         )
 
     app.compile()
