--- conflicted
+++ resolved
@@ -428,20 +428,9 @@
 
     local_storage_items = local_storage.items()
     local_storage_items.pop("chakra-ui-color-mode", None)
-<<<<<<< HEAD
+    local_storage_items.pop("last_compiled_time", None)
     assert local_storage_items.pop(f"{sub_state_name}.l1") == "l1 value"
     assert local_storage_items.pop(f"{sub_state_name}.l2") == "l2 value"
-=======
-    local_storage_items.pop("last_compiled_time", None)
-    assert (
-        local_storage_items.pop("state.client_side_state.client_side_sub_state.l1")
-        == "l1 value"
-    )
-    assert (
-        local_storage_items.pop("state.client_side_state.client_side_sub_state.l2")
-        == "l2 value"
-    )
->>>>>>> d253fc4d
     assert local_storage_items.pop("l3") == "l3 value"
     assert local_storage_items.pop(f"{sub_state_name}.l4") == "l4 value"
     assert local_storage_items.pop(f"{sub_sub_state_name}.l1s") == "l1s value"
