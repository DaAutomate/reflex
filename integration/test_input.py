"""Integration tests for text input and related components."""
from typing import Generator

import pytest
from selenium.webdriver.common.by import By
from selenium.webdriver.common.keys import Keys

from reflex.testing import AppHarness


def FullyControlledInput():
    """App using a fully controlled input with implicit debounce wrapper."""
    import reflex as rx

    class State(rx.State):
        text: str = "initial"

    app = rx.App(state=rx.State)

    @app.add_page
    def index():
        return rx.fragment(
            rx.chakra.input(
                value=State.router.session.client_token, is_read_only=True, id="token"
            ),
            rx.chakra.input(
                id="debounce_input_input",
                on_change=State.set_text,  # type: ignore
                value=State.text,
            ),
            rx.chakra.input(value=State.text, id="value_input", is_read_only=True),
            rx.chakra.input(on_change=State.set_text, id="on_change_input"),  # type: ignore
            rx.el.input(
                value=State.text,
                id="plain_value_input",
                disabled=True,
                _disabled={"background_color": "#EEE"},
            ),
            rx.button("CLEAR", on_click=rx.set_value("on_change_input", "")),
        )


@pytest.fixture()
def fully_controlled_input(tmp_path) -> Generator[AppHarness, None, None]:
    """Start FullyControlledInput app at tmp_path via AppHarness.

    Args:
        tmp_path: pytest tmp_path fixture

    Yields:
        running AppHarness instance
    """
    with AppHarness.create(
        root=tmp_path,
        app_source=FullyControlledInput,  # type: ignore
    ) as harness:
        yield harness


@pytest.mark.asyncio
async def test_fully_controlled_input(fully_controlled_input: AppHarness):
    """Type text after moving cursor. Update text on backend.

    Args:
        fully_controlled_input: harness for FullyControlledInput app
    """
    assert fully_controlled_input.app_instance is not None, "app is not running"
    driver = fully_controlled_input.frontend()

    # get a reference to the connected client
    token_input = driver.find_element(By.ID, "token")
    assert token_input

    # wait for the backend connection to send the token
    token = fully_controlled_input.poll_for_value(token_input)
    assert token

    async def get_state_text():
        state = await fully_controlled_input.get_state(f"{token}_state.state")
        return state.substates["state"].text

    # find the input and wait for it to have the initial state value
    debounce_input = driver.find_element(By.ID, "debounce_input_input")
    value_input = driver.find_element(By.ID, "value_input")
    on_change_input = driver.find_element(By.ID, "on_change_input")
    plain_value_input = driver.find_element(By.ID, "plain_value_input")
    clear_button = driver.find_element(By.TAG_NAME, "button")
    assert fully_controlled_input.poll_for_value(debounce_input) == "initial"
    assert fully_controlled_input.poll_for_value(value_input) == "initial"
    assert fully_controlled_input.poll_for_value(plain_value_input) == "initial"
    assert (
        plain_value_input.value_of_css_property("background-color")
        == "rgba(238, 238, 238, 1)"
    )

    # move cursor to home, then to the right and type characters
    debounce_input.send_keys(Keys.HOME, Keys.ARROW_RIGHT)
    debounce_input.send_keys("foo")
    assert AppHarness._poll_for(
        lambda: fully_controlled_input.poll_for_value(value_input) == "ifoonitial"
    )
    assert debounce_input.get_attribute("value") == "ifoonitial"
<<<<<<< HEAD
    assert (await fully_controlled_input.get_state(token)).substates[
        "state"
    ].text == "ifoonitial"
=======
    assert await get_state_text() == "ifoonitial"
    assert fully_controlled_input.poll_for_value(value_input) == "ifoonitial"
>>>>>>> a3be76fb
    assert fully_controlled_input.poll_for_value(plain_value_input) == "ifoonitial"

    # clear the input on the backend
    async with fully_controlled_input.modify_state(f"{token}_state.state") as state:
        state.substates["state"].text = ""
    assert await get_state_text() == ""
    assert (
        fully_controlled_input.poll_for_value(
            debounce_input, exp_not_equal="ifoonitial"
        )
        == ""
    )

    # type more characters
    debounce_input.send_keys("getting testing done")
    assert AppHarness._poll_for(
        lambda: fully_controlled_input.poll_for_value(value_input)
        == "getting testing done"
    )
    assert debounce_input.get_attribute("value") == "getting testing done"
<<<<<<< HEAD
    assert (await fully_controlled_input.get_state(token)).substates[
        "state"
    ].text == "getting testing done"
=======
    assert await get_state_text() == "getting testing done"
    assert fully_controlled_input.poll_for_value(value_input) == "getting testing done"
>>>>>>> a3be76fb
    assert (
        fully_controlled_input.poll_for_value(plain_value_input)
        == "getting testing done"
    )

    # type into the on_change input
    on_change_input.send_keys("overwrite the state")
    assert AppHarness._poll_for(
        lambda: fully_controlled_input.poll_for_value(value_input)
        == "overwrite the state"
    )
    assert debounce_input.get_attribute("value") == "overwrite the state"
    assert on_change_input.get_attribute("value") == "overwrite the state"
<<<<<<< HEAD
    assert (await fully_controlled_input.get_state(token)).substates[
        "state"
    ].text == "overwrite the state"
=======
    assert await get_state_text() == "overwrite the state"
    assert fully_controlled_input.poll_for_value(value_input) == "overwrite the state"
>>>>>>> a3be76fb
    assert (
        fully_controlled_input.poll_for_value(plain_value_input)
        == "overwrite the state"
    )

    clear_button.click()
    assert AppHarness._poll_for(lambda: on_change_input.get_attribute("value") == "")
    # potential bug: clearing the on_change field doesn't itself trigger on_change
    # assert backend_state.text == ""
    # assert debounce_input.get_attribute("value") == ""
    # assert value_input.get_attribute("value") == ""<|MERGE_RESOLUTION|>--- conflicted
+++ resolved
@@ -100,14 +100,7 @@
         lambda: fully_controlled_input.poll_for_value(value_input) == "ifoonitial"
     )
     assert debounce_input.get_attribute("value") == "ifoonitial"
-<<<<<<< HEAD
-    assert (await fully_controlled_input.get_state(token)).substates[
-        "state"
-    ].text == "ifoonitial"
-=======
     assert await get_state_text() == "ifoonitial"
-    assert fully_controlled_input.poll_for_value(value_input) == "ifoonitial"
->>>>>>> a3be76fb
     assert fully_controlled_input.poll_for_value(plain_value_input) == "ifoonitial"
 
     # clear the input on the backend
@@ -128,14 +121,7 @@
         == "getting testing done"
     )
     assert debounce_input.get_attribute("value") == "getting testing done"
-<<<<<<< HEAD
-    assert (await fully_controlled_input.get_state(token)).substates[
-        "state"
-    ].text == "getting testing done"
-=======
     assert await get_state_text() == "getting testing done"
-    assert fully_controlled_input.poll_for_value(value_input) == "getting testing done"
->>>>>>> a3be76fb
     assert (
         fully_controlled_input.poll_for_value(plain_value_input)
         == "getting testing done"
@@ -149,14 +135,7 @@
     )
     assert debounce_input.get_attribute("value") == "overwrite the state"
     assert on_change_input.get_attribute("value") == "overwrite the state"
-<<<<<<< HEAD
-    assert (await fully_controlled_input.get_state(token)).substates[
-        "state"
-    ].text == "overwrite the state"
-=======
     assert await get_state_text() == "overwrite the state"
-    assert fully_controlled_input.poll_for_value(value_input) == "overwrite the state"
->>>>>>> a3be76fb
     assert (
         fully_controlled_input.poll_for_value(plain_value_input)
         == "overwrite the state"
