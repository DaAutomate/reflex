--- conflicted
+++ resolved
@@ -4,10 +4,7 @@
 import inspect
 from typing import (
     Any,
-<<<<<<< HEAD
-=======
     AsyncIterator,
->>>>>>> 45ca318e
     Callable,
     Coroutine,
     Dict,
