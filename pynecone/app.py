"""The main Pynecone app."""

from typing import Any, Callable, Coroutine, Dict, List, Optional, Type, Union

from fastapi import FastAPI
from socketio import ASGIApp, AsyncNamespace, AsyncServer

from pynecone import constants, utils
from pynecone.base import Base
from pynecone.compiler import compiler
from pynecone.compiler import utils as compiler_utils
from pynecone.components.component import Component, ComponentStyle
from pynecone.event import Event, EventHandler
from pynecone.middleware import HydrateMiddleware, Middleware
from pynecone.model import Model
from pynecone.state import DefaultState, Delta, State, StateManager, StateUpdate

# Define custom types.
ComponentCallable = Callable[[], Component]
Reducer = Callable[[Event], Coroutine[Any, Any, StateUpdate]]


class App(Base):
    """A Pynecone application."""

    # A map from a page route to the component to render.
    pages: Dict[str, Component] = {}

    # A list of URLs to stylesheets to include in the app.
    stylesheets: List[str] = []

    # The backend API object.
    api: FastAPI = None  # type: ignore

    # The Socket.IO AsyncServer.
    sio: AsyncServer = None

    # The socket app.
    socket_app: ASGIApp = None

    # The state class to use for the app.
    state: Type[State] = DefaultState

    # Class to manage many client states.
    state_manager: StateManager = StateManager()

    # The styling to apply to each component.
    style: ComponentStyle = {}

    # Middleware to add to the app.
    middleware: List[Middleware] = []

    # Events handlers to trigger when a page loads.
    load_events: Dict[str, EventHandler] = {}

    def __init__(self, *args, **kwargs):
        """Initialize the app.

        Args:
            *args: Args to initialize the app with.
            **kwargs: Kwargs to initialize the app with.
        """
        super().__init__(*args, **kwargs)

        # Add middleware.
        self.middleware.append(HydrateMiddleware())

        # Set up the state manager.
        self.state_manager.setup(state=self.state)

        # Set up the API.
        self.api = FastAPI()

        # Set up the Socket.IO AsyncServer.
        self.sio = AsyncServer(
            async_mode="asgi",
            cors_allowed_origins="*",
            cors_credentials=True,
            max_http_buffer_size=1000 * 1000,
        )

        # Create the socket app. Note event endpoint constant replaces the default 'socket.io' path.
        self.socket_app = ASGIApp(self.sio, socketio_path="")

        # Create the event namespace and attach the main app. Not related to any paths.
        event_namespace = EventNamespace("/event", self)

        # Register the event namespace with the socket.
        self.sio.register_namespace(event_namespace)

        # Mount the socket app with the API.
        self.api.mount(str(constants.Endpoint.EVENT), self.socket_app)

    def __repr__(self) -> str:
        """Get the string representation of the app.

        Returns:
            The string representation of the app.
        """
        return f"<App state={self.state.__name__}>"

    def __call__(self) -> FastAPI:
        """Run the backend api instance.

        Returns:
            The backend api.
        """
        return self.api

    def preprocess(self, state: State, event: Event) -> Optional[Delta]:
        """Preprocess the event.

        This is where middleware can modify the event before it is processed.
        Each middleware is called in the order it was added to the app.

        If a middleware returns a delta, the event is not processed and the
        delta is returned.

        Args:
            state: The state to preprocess.
            event: The event to preprocess.

        Returns:
            An optional state to return.
        """
        for middleware in self.middleware:
            out = middleware.preprocess(app=self, state=state, event=event)
            if out is not None:
                return out

    def postprocess(self, state: State, event: Event, delta: Delta) -> Optional[Delta]:
        """Postprocess the event.

        This is where middleware can modify the delta after it is processed.
        Each middleware is called in the order it was added to the app.

        If a middleware returns a delta, the delta is not processed and the
        delta is returned.

        Args:
            state: The state to postprocess.
            event: The event to postprocess.
            delta: The delta to postprocess.

        Returns:
            An optional state to return.
        """
        for middleware in self.middleware:
            out = middleware.postprocess(
                app=self, state=state, event=event, delta=delta
            )
            if out is not None:
                return out

    def add_middleware(self, middleware: Middleware, index: Optional[int] = None):
        """Add middleware to the app.

        Args:
            middleware: The middleware to add.
            index: The index to add the middleware at.
        """
        if index is None:
            self.middleware.append(middleware)
        else:
            self.middleware.insert(index, middleware)

    def add_page(
        self,
        component: Union[Component, ComponentCallable],
        route: Optional[str] = None,
        title: str = constants.DEFAULT_TITLE,
        description: str = constants.DEFAULT_DESCRIPTION,
        image=constants.DEFAULT_IMAGE,
        on_load: Optional[EventHandler] = None,
        path: Optional[str] = None,
    ):
        """Add a page to the app.

        If the component is a callable, by default the route is the name of the
        function. Otherwise, a route must be provided.

        Args:
            component: The component to display at the page.
            path: (deprecated) The path to the component.
            route: The route to display the component at.
            title: The title of the page.
            description: The description of the page.
            image: The image to display on the page.
            on_load: The event handler that will be called each time the page load.
        """
        if path is not None:
            utils.deprecate(
                "The `path` argument is deprecated for `add_page`. Use `route` instead."
            )
            route = path

        # If the route is not set, get it from the callable.
        if route is None:
            assert isinstance(
                component, Callable
            ), "Route must be set if component is not a callable."
            route = component.__name__

        # Check if the route given is valid
        utils.verify_route_validity(route)

        # Apply dynamic args to the route.
        self.state.setup_dynamic_args(utils.get_route_args(route))

        # Generate the component if it is a callable.
        component = component if isinstance(component, Component) else component()

        # Add meta information to the component.
        compiler_utils.add_meta(
            component, title=title, image=image, description=description
        )

        # Format the route.
        route = utils.format_route(route)

        # Add the page.
        self._check_routes_conflict(route)
        self.pages[route] = component

        if on_load:
            self.load_events[route] = on_load

    def _check_routes_conflict(self, new_route: str):
        """Verify if there is any conflict between the new route and any existing route.

        Based on conflicts that NextJS would throw if not intercepted.

        Raises:
            ValueError: exception showing which conflict exist with the route to be added

        Args:
            new_route: the route being newly added.
        """
        newroute_catchall = utils.catchall_in_route(new_route)
        if not newroute_catchall:
            return

        for route in self.pages:
            route = "" if route == "index" else route

            if new_route.startswith(f"{route}/[[..."):
                raise ValueError(
                    f"You cannot define a route with the same specificity as a optional catch-all route ('{route}' and '{new_route}')"
                )

            route_catchall = utils.catchall_in_route(route)
            if (
                route_catchall
                and newroute_catchall
                and utils.catchall_prefix(route) == utils.catchall_prefix(new_route)
            ):
                raise ValueError(
                    f"You cannot use multiple catchall for the same dynamic route ({route} !== {new_route})"
                )

    def add_custom_404_page(self, component, title=None, image=None, description=None):
        """Define a custom 404 page for any url having no match.

        If there is no page defined on 'index' route, add the 404 page to it.
        If there is no global catchall defined, add the 404 page with a catchall

        Args:
            component: The component to display at the page.
            title: The title of the page.
            description: The description of the page.
            image: The image to display on the page.
        """
        title = title or constants.TITLE_404
        image = image or constants.FAVICON_404
        description = description or constants.DESCRIPTION_404

        component = component if isinstance(component, Component) else component()

        compiler_utils.add_meta(
            component, title=title, image=image, description=description
        )

        froute = utils.format_route
        if (froute(constants.ROOT_404) not in self.pages) and (
            not any(page.startswith("[[...") for page in self.pages)
        ):
            self.pages[froute(constants.ROOT_404)] = component
        if not any(
            page.startswith("[...") or page.startswith("[[...") for page in self.pages
        ):
            self.pages[froute(constants.SLUG_404)] = component

    def compile(self, force_compile: bool = False):
        """Compile the app and output it to the pages folder.

        If the config environment is set to production, the app will
        not be compiled.

        Args:
            force_compile: Whether to force the app to compile.
        """
        # Get the env mode.
        config = utils.get_config()
        if config.env != constants.Env.DEV and not force_compile:
            print("Skipping compilation in non-dev mode.")
            return

        # Create the database models.
        if config.db_url is not None:
            Model.create_all()

        # Empty the .web pages directory
        compiler.purge_web_pages_dir()

        # Compile the root document with base styles and fonts.
        compiler.compile_document_root(self.stylesheets)

        # Compile the theme.
        compiler.compile_theme(self.style)

        # Compile the pages.
        custom_components = set()
        for route, component in self.pages.items():
            component.add_style(self.style)
            compiler.compile_page(route, component, self.state)

            # Add the custom components from the page to the set.
            custom_components |= component.get_custom_components()

        # Compile the custom components.
        compiler.compile_components(custom_components)


async def process(
    app: App, event: Event, sid: str, headers: Dict, client_ip: str
) -> StateUpdate:
    """Process an event.

    Args:
        app: The app to process the event for.
        event: The event to process.
        sid: The Socket.IO session id.
        headers: The client headers.
        client_ip: The client_ip.

    Returns:
        The state update after processing the event.
    """
    # Get the state for the session.
    state = app.state_manager.get_state(event.token)

<<<<<<< HEAD
    # Set the router data.
=======
    # pass router_data to the state of the App
>>>>>>> da588e9b
    state.router_data = event.router_data
    # also pass router_data to all substates
    for _, substate in state.substates.items():
        substate.router_data = event.router_data
    state.router_data[constants.RouteVar.CLIENT_TOKEN] = event.token
    state.router_data[constants.RouteVar.SESSION_ID] = sid
    state.router_data[constants.RouteVar.HEADERS] = headers
    state.router_data[constants.RouteVar.CLIENT_IP] = client_ip

    # Preprocess the event.
    pre = app.preprocess(state, event)
    if pre is not None:
        return StateUpdate(delta=pre)

    # Apply the event to the state.
    update = await state.process(event)
    app.state_manager.set_state(event.token, state)

    # Postprocess the event.
    post = app.postprocess(state, event, update.delta)
    if post is not None:
        return StateUpdate(delta=post)

    # Return the update.
    return update


class EventNamespace(AsyncNamespace):
    """The event namespace."""

    # The application object.
    app: App

    def __init__(self, namespace: str, app: App):
        """Initialize the event namespace.

        Args:
            namespace: The namespace.
            app: The application object.
        """
        super().__init__(namespace)
        self.app = app

    def on_connect(self, sid, environ):
        """Event for when the websocket disconnects.

        Args:
            sid: The Socket.IO session id.
            environ: The request information, including HTTP headers.
        """
        pass

    def on_disconnect(self, sid):
        """Event for when the websocket disconnects.

        Args:
            sid: The Socket.IO session id.
        """
        pass

    async def on_event(self, sid, data):
        """Event for receiving front-end websocket events.

        Args:
            sid: The Socket.IO session id.
            data: The event data.
        """
        # Get the event.
        event = Event.parse_raw(data)

        # Get the event environment.
        environ = self.app.sio.get_environ(sid, self.namespace)

        # Get the client headers.
        headers = {
            k.decode("utf-8"): v.decode("utf-8")
            for (k, v) in environ["asgi.scope"]["headers"]
        }

        # Get the client IP
        client_ip = environ["REMOTE_ADDR"]

        # Process the event.
        update = await process(self.app, event, sid, headers, client_ip)

        # Emit the event.
        await self.emit(str(constants.SocketEvent.EVENT), update.json(), to=sid)

    async def on_ping(self, sid):
        """Event for testing the API endpoint.

        Args:
            sid: The Socket.IO session id.
        """
        # Emit the test event.
        await self.emit(str(constants.SocketEvent.PING), "pong", to=sid)<|MERGE_RESOLUTION|>--- conflicted
+++ resolved
@@ -349,11 +349,7 @@
     # Get the state for the session.
     state = app.state_manager.get_state(event.token)
 
-<<<<<<< HEAD
-    # Set the router data.
-=======
-    # pass router_data to the state of the App
->>>>>>> da588e9b
+    # Pass router_data to the state of the App.
     state.router_data = event.router_data
     # also pass router_data to all substates
     for _, substate in state.substates.items():
