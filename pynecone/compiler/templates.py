"""Templates to use in the pynecone compiler."""

from typing import Optional, Set
from jinja2 import Environment, FileSystemLoader, Template

from pynecone import constants
from pynecone.utils import path_ops, format


class PyneconeJinjaEnvironment(Environment):
    def __init__(self) -> None:
        extensions=[
            'jinja2.ext.debug'
        ]
        super().__init__(
            extensions=extensions,
            trim_blocks=True,
            lstrip_blocks=True,
        )
        self.filters["json_dumps"] = format.json_dumps
        self.filters["react_setter"] = lambda state: f"set{state.capitalize()}"
        self.loader=FileSystemLoader(constants.JINJA_TEMPLATE_DIR)
        self.globals["const"] = {
            "socket": constants.SOCKET,
            "result": constants.RESULT,
            "router": constants.ROUTER,
            "event_endpoint": constants.Endpoint.EVENT.name,
            "events": constants.EVENTS,
            "state": constants.STATE,
            "processing": constants.PROCESSING,
            "initial_result": {
                constants.STATE: None,
                constants.EVENTS: [],
                constants.PROCESSING: False,
            },
            "color_mode" : constants.COLOR_MODE,
            "toggle_color_mode" : constants.TOGGLE_COLOR_MODE,
            "use_color_mode" : constants.USE_COLOR_MODE,
        }



def get_template(name: str) -> Template:
    """Get render function that work with a template.

    Args:
        name: The template name. "/" is used as the path separator.

    Returns:
        A render function.
    """
    return PyneconeJinjaEnvironment().get_template(name=name)


# Template for the Pynecone config file.
PCCONFIG = get_template('app/pcconfig.py')

# Javascript formatting.
IMPORT_FIELDS = get_template('web/pages/parts/import_fields.js.jinja2')


def format_import(lib: str, default: str = "", rest: Optional[Set[str]] = None) -> str:
    """Format an import statement.

    Args:
        lib: The library to import from.
        default: The default field to import.
        rest: The set of fields to import from the library.

    Returns:
        The compiled import statement.
    """
    # Handle the case of direct imports with no libraries.
    if not lib:
        assert not default, "No default field allowed for empty library."
        assert rest is not None and len(rest) > 0, "No fields to import."
        return path_ops.join([IMPORT_FIELDS.render(lib=lib) for lib in sorted(rest)])

    # Handle importing from a library.
    rest = rest or set()
    return IMPORT_FIELDS.render(default=default, rest=rest, lib=lib)


# Code to render a NextJS Document root.
DOCUMENT_ROOT = get_template('web/pages/_document.js.jinja2')

# Template for the theme file.
<<<<<<< HEAD
THEME = get_template('web/utils/theme.js')
=======
THEME = get_template('web/utils/theme.js.jinja2')
>>>>>>> 1b313df8

# Code to render a single NextJS page.
PAGE = get_template('web/pages/index.js.jinja2')

# imports
IMPORTS = get_template('web/pages/parts/imports.js.jinja2')

# Code to render a single exported custom component.
COMPONENT = path_ops.join(
    [
        "export const {name} = memo(({{{props}}}) => (",
        "{render}",
        "))",
    ]
).format

# Code to render the custom components page.
COMPONENTS = path_ops.join(
    [
        "{imports}",
        "{components}",
    ]
).format

# Sitemap config file.
SITEMAP_CONFIG = "module.exports = {config}".format


# Tags
NO_CONTENT_TAG = get_template("web/pages/tags/no_content_tag.js.jinja2")
WRAP_TAG = get_template("web/pages/tags/wrap_tag.js.jinja2")
CONTENTS = get_template("web/pages/tags/contents.js.jinja2")

# args
FORMAT_EVENT = get_template("web/pages/format_event.js.jinja2")<|MERGE_RESOLUTION|>--- conflicted
+++ resolved
@@ -85,11 +85,7 @@
 DOCUMENT_ROOT = get_template('web/pages/_document.js.jinja2')
 
 # Template for the theme file.
-<<<<<<< HEAD
-THEME = get_template('web/utils/theme.js')
-=======
 THEME = get_template('web/utils/theme.js.jinja2')
->>>>>>> 1b313df8
 
 # Code to render a single NextJS page.
 PAGE = get_template('web/pages/index.js.jinja2')
