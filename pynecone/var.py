"""Define a state var."""
from __future__ import annotations

import contextlib
import dis
import json
import random
import string
from abc import ABC
from types import FunctionType
from typing import (
    TYPE_CHECKING,
    Any,
    Callable,
    Dict,
    List,
    Optional,
    Set,
    Type,
    Union,
    _GenericAlias,  # type: ignore
<<<<<<< HEAD
    cast,
=======
    get_type_hints,
>>>>>>> bad23635
)

from plotly.graph_objects import Figure
from plotly.io import to_json
from pydantic.fields import ModelField

from pynecone import constants
from pynecone.base import Base
from pynecone.utils import format, types

if TYPE_CHECKING:
    from pynecone.state import State


# Set of unique variable names.
USED_VARIABLES = set()


def get_unique_variable_name() -> str:
    """Get a unique variable name.

    Returns:
        The unique variable name.
    """
    name = "".join([random.choice(string.ascii_lowercase) for _ in range(8)])
    if name not in USED_VARIABLES:
        USED_VARIABLES.add(name)
        return name
    return get_unique_variable_name()


class Var(ABC):
    """An abstract var."""

    # The name of the var.
    name: str

    # The type of the var.
    type_: Type

    # The name of the enclosing state.
    state: str = ""

    # Whether this is a local javascript variable.
    is_local: bool = False

    # Whether the var is a string literal.
    is_string: bool = False

    @classmethod
    def create(
        cls, value: Any, is_local: bool = True, is_string: bool = False
    ) -> Optional[Var]:
        """Create a var from a value.

        Args:
            value: The value to create the var from.
            is_local: Whether the var is local.
            is_string: Whether the var is a string literal.

        Returns:
            The var.

        Raises:
            TypeError: If the value is JSON-unserializable.
        """
        # Check for none values.
        if value is None:
            return None

        # If the value is already a var, do nothing.
        if isinstance(value, Var):
            return value

        type_ = type(value)

        # Special case for plotly figures.
        if isinstance(value, Figure):
            value = json.loads(to_json(value))["data"]  # type: ignore
            type_ = Figure

        try:
            name = value if isinstance(value, str) else json.dumps(value)
        except TypeError as e:
            raise TypeError(
                f"To create a Var must be Var or JSON-serializable. Got {value} of type {type(value)}."
            ) from e

        return BaseVar(name=name, type_=type_, is_local=is_local, is_string=is_string)

    @classmethod
    def create_safe(
        cls, value: Any, is_local: bool = True, is_string: bool = False
    ) -> Var:
        """Create a var from a value, guaranteeing that it is not None.

        Args:
            value: The value to create the var from.
            is_local: Whether the var is local.
            is_string: Whether the var is a string literal.

        Returns:
            The var.
        """
        var = cls.create(value, is_local=is_local, is_string=is_string)
        assert var is not None
        return var

    @classmethod
    def __class_getitem__(cls, type_: str) -> _GenericAlias:
        """Get a typed var.

        Args:
            type_: The type of the var.

        Returns:
            The var class item.
        """
        return _GenericAlias(cls, type_)

    def equals(self, other: Var) -> bool:
        """Check if two vars are equal.

        Args:
            other: The other var to compare.

        Returns:
            Whether the vars are equal.
        """
        return (
            self.name == other.name
            and self.type_ == other.type_
            and self.state == other.state
            and self.is_local == other.is_local
        )

    def to_string(self) -> Var:
        """Convert a var to a string.

        Returns:
            The stringified var.
        """
        return self.operation(fn="JSON.stringify")

    def __hash__(self) -> int:
        """Define a hash function for a var.

        Returns:
            The hash of the var.
        """
        return hash((self.name, str(self.type_)))

    def __str__(self) -> str:
        """Wrap the var so it can be used in templates.

        Returns:
            The wrapped var, i.e. {state.var}.
        """
        out = self.full_name if self.is_local else format.wrap(self.full_name, "{")
        if self.is_string:
            out = format.format_string(out)
        return out

    def __getitem__(self, i: Any) -> Var:
        """Index into a var.

        Args:
            i: The index to index into.

        Returns:
            The indexed var.

        Raises:
            TypeError: If the var is not indexable.
        """
        # Indexing is only supported for lists, dicts, and dataframes.
        if not (
            types._issubclass(self.type_, Union[List, Dict])
            or types.is_dataframe(self.type_)
        ):
            if self.type_ == Any:
                raise TypeError(
                    f"Could not index into var of type Any. (If you are trying to index into a state var, add a type annotation to the var.)"
                )
            raise TypeError(
                f"Var {self.name} of type {self.type_} does not support indexing."
            )

        # The type of the indexed var.
        type_ = Any

        # Convert any vars to local vars.
        if isinstance(i, Var):
            i = BaseVar(name=i.name, type_=i.type_, state=i.state, is_local=True)

        # Handle list indexing.
        if types._issubclass(self.type_, List):
            # List indices must be ints, slices, or vars.
            if not isinstance(i, types.get_args(Union[int, slice, Var])):
                raise TypeError("Index must be an integer.")

            # Handle slices first.
            if isinstance(i, slice):
                # Get the start and stop indices.
                start = i.start or 0
                stop = i.stop or "undefined"

                # Use the slice function.
                return BaseVar(
                    name=f"{self.name}.slice({start}, {stop})",
                    type_=self.type_,
                    state=self.state,
                )

            # Get the type of the indexed var.
            type_ = (
                types.get_args(self.type_)[0]
                if types.is_generic_alias(self.type_)
                else Any
            )

            # Use `at` to support negative indices.
            return BaseVar(
                name=f"{self.name}.at({i})",
                type_=type_,
                state=self.state,
            )

        # Dictionary / dataframe indexing.
        # Get the type of the indexed var.
        if isinstance(i, str):
            i = format.wrap(i, '"')
        type_ = (
            types.get_args(self.type_)[1] if types.is_generic_alias(self.type_) else Any
        )

        # Use normal indexing here.
        return BaseVar(
            name=f"{self.name}[{i}]",
            type_=type_,
            state=self.state,
        )

    def __getattribute__(self, name: str) -> Var:
        """Get a var attribute.

        Args:
            name: The name of the attribute.

        Returns:
            The var attribute.

        Raises:
            Exception: If the attribute is not found.
        """
        try:
            return super().__getattribute__(name)
        except Exception as e:
            # Check if the attribute is one of the class fields.
            if (
                not name.startswith("_")
                and hasattr(self.type_, "__fields__")
                and name in self.type_.__fields__
            ):
                type_ = self.type_.__fields__[name].outer_type_
                if isinstance(type_, ModelField):
                    type_ = type_.type_
                return BaseVar(
                    name=f"{self.name}.{name}",
                    type_=type_,
                    state=self.state,
                )
            raise e

    def operation(
        self,
        op: str = "",
        other: Optional[Var] = None,
        type_: Optional[Type] = None,
        flip: bool = False,
        fn: Optional[str] = None,
    ) -> Var:
        """Perform an operation on a var.

        Args:
            op: The operation to perform.
            other: The other var to perform the operation on.
            type_: The type of the operation result.
            flip: Whether to flip the order of the operation.
            fn: A function to apply to the operation.

        Returns:
            The operation result.
        """
        # Wrap strings in quotes.
        if isinstance(other, str):
            other = Var.create(json.dumps(other))
        else:
            other = Var.create(other)
        if type_ is None:
            type_ = self.type_
        if other is None:
            name = f"{op}{self.full_name}"
        else:
            props = (other, self) if flip else (self, other)
            name = f"{props[0].full_name} {op} {props[1].full_name}"
            if fn is None:
                name = format.wrap(name, "(")
        if fn is not None:
            name = f"{fn}({name})"
        return BaseVar(
            name=name,
            type_=type_,
        )

    def compare(self, op: str, other: Var) -> Var:
        """Compare two vars with inequalities.

        Args:
            op: The comparison operator.
            other: The other var to compare with.

        Returns:
            The comparison result.
        """
        return self.operation(op, other, bool)

    def __invert__(self) -> Var:
        """Invert a var.

        Returns:
            The inverted var.
        """
        return self.operation("!", type_=bool)

    def __neg__(self) -> Var:
        """Negate a var.

        Returns:
            The negated var.
        """
        return self.operation(fn="-")

    def __abs__(self) -> Var:
        """Get the absolute value of a var.

        Returns:
            A var with the absolute value.
        """
        return self.operation(fn="Math.abs")

    def length(self) -> Var:
        """Get the length of a list var.

        Returns:
            A var with the absolute value.

        Raises:
            TypeError: If the var is not a list.
        """
        if not types._issubclass(self.type_, List):
            raise TypeError(f"Cannot get length of non-list var {self}.")
        return BaseVar(
            name=f"{self.full_name}.length",
            type_=int,
        )

    def __eq__(self, other: Var) -> Var:
        """Perform an equality comparison.

        Args:
            other: The other var to compare with.

        Returns:
            A var representing the equality comparison.
        """
        return self.compare("===", other)

    def __ne__(self, other: Var) -> Var:
        """Perform an inequality comparison.

        Args:
            other: The other var to compare with.

        Returns:
            A var representing the inequality comparison.
        """
        return self.compare("!==", other)

    def __gt__(self, other: Var) -> Var:
        """Perform a greater than comparison.

        Args:
            other: The other var to compare with.

        Returns:
            A var representing the greater than comparison.
        """
        return self.compare(">", other)

    def __ge__(self, other: Var) -> Var:
        """Perform a greater than or equal to comparison.

        Args:
            other: The other var to compare with.

        Returns:
            A var representing the greater than or equal to comparison.
        """
        return self.compare(">=", other)

    def __lt__(self, other: Var) -> Var:
        """Perform a less than comparison.

        Args:
            other: The other var to compare with.

        Returns:
            A var representing the less than comparison.
        """
        return self.compare("<", other)

    def __le__(self, other: Var) -> Var:
        """Perform a less than or equal to comparison.

        Args:
            other: The other var to compare with.

        Returns:
            A var representing the less than or equal to comparison.
        """
        return self.compare("<=", other)

    def __add__(self, other: Var) -> Var:
        """Add two vars.

        Args:
            other: The other var to add.

        Returns:
            A var representing the sum.
        """
        return self.operation("+", other)

    def __radd__(self, other: Var) -> Var:
        """Add two vars.

        Args:
            other: The other var to add.

        Returns:
            A var representing the sum.
        """
        return self.operation("+", other, flip=True)

    def __sub__(self, other: Var) -> Var:
        """Subtract two vars.

        Args:
            other: The other var to subtract.

        Returns:
            A var representing the difference.
        """
        return self.operation("-", other)

    def __rsub__(self, other: Var) -> Var:
        """Subtract two vars.

        Args:
            other: The other var to subtract.

        Returns:
            A var representing the difference.
        """
        return self.operation("-", other, flip=True)

    def __mul__(self, other: Var) -> Var:
        """Multiply two vars.

        Args:
            other: The other var to multiply.

        Returns:
            A var representing the product.
        """
        return self.operation("*", other)

    def __rmul__(self, other: Var) -> Var:
        """Multiply two vars.

        Args:
            other: The other var to multiply.

        Returns:
            A var representing the product.
        """
        return self.operation("*", other, flip=True)

    def __pow__(self, other: Var) -> Var:
        """Raise a var to a power.

        Args:
            other: The power to raise to.

        Returns:
            A var representing the power.
        """
        return self.operation(",", other, fn="Math.pow")

    def __rpow__(self, other: Var) -> Var:
        """Raise a var to a power.

        Args:
            other: The power to raise to.

        Returns:
            A var representing the power.
        """
        return self.operation(",", other, flip=True, fn="Math.pow")

    def __truediv__(self, other: Var) -> Var:
        """Divide two vars.

        Args:
            other: The other var to divide.

        Returns:
            A var representing the quotient.
        """
        return self.operation("/", other)

    def __rtruediv__(self, other: Var) -> Var:
        """Divide two vars.

        Args:
            other: The other var to divide.

        Returns:
            A var representing the quotient.
        """
        return self.operation("/", other, flip=True)

    def __floordiv__(self, other: Var) -> Var:
        """Divide two vars.

        Args:
            other: The other var to divide.

        Returns:
            A var representing the quotient.
        """
        return self.operation("/", other, fn="Math.floor")

    def __mod__(self, other: Var) -> Var:
        """Get the remainder of two vars.

        Args:
            other: The other var to divide.

        Returns:
            A var representing the remainder.
        """
        return self.operation("%", other)

    def __rmod__(self, other: Var) -> Var:
        """Get the remainder of two vars.

        Args:
            other: The other var to divide.

        Returns:
            A var representing the remainder.
        """
        return self.operation("%", other, flip=True)

    def __and__(self, other: Var) -> Var:
        """Perform a logical and.

        Args:
            other: The other var to perform the logical and with.

        Returns:
            A var representing the logical and.
        """
        return self.operation("&&", other)

    def __rand__(self, other: Var) -> Var:
        """Perform a logical and.

        Args:
            other: The other var to perform the logical and with.

        Returns:
            A var representing the logical and.
        """
        return self.operation("&&", other, flip=True)

    def __or__(self, other: Var) -> Var:
        """Perform a logical or.

        Args:
            other: The other var to perform the logical or with.

        Returns:
            A var representing the logical or.
        """
        return self.operation("||", other)

    def __ror__(self, other: Var) -> Var:
        """Perform a logical or.

        Args:
            other: The other var to perform the logical or with.

        Returns:
            A var representing the logical or.
        """
        return self.operation("||", other, flip=True)

    def foreach(self, fn: Callable) -> Var:
        """Return a list of components. after doing a foreach on this var.

        Args:
            fn: The function to call on each component.

        Returns:
            A var representing foreach operation.
        """
        arg = BaseVar(
            name=get_unique_variable_name(),
            type_=self.type_,
        )
        return BaseVar(
            name=f"{self.full_name}.map(({arg.name}, i) => {fn(arg, key='i')})",
            type_=self.type_,
        )

    def to(self, type_: Type) -> Var:
        """Convert the type of the var.

        Args:
            type_: The type to convert to.

        Returns:
            The converted var.
        """
        return BaseVar(
            name=self.name,
            type_=type_,
            state=self.state,
            is_local=self.is_local,
        )

    @property
    def full_name(self) -> str:
        """Get the full name of the var.

        Returns:
            The full name of the var.
        """
        return self.name if self.state == "" else ".".join([self.state, self.name])

    def set_state(self, state: Type[State]) -> Any:
        """Set the state of the var.

        Args:
            state: The state to set.

        Returns:
            The var with the set state.
        """
        self.state = state.get_full_name()
        return self


class BaseVar(Var, Base):
    """A base (non-computed) var of the app state."""

    # The name of the var.
    name: str

    # The type of the var.
    type_: Any

    # The name of the enclosing state.
    state: str = ""

    # Whether this is a local javascript variable.
    is_local: bool = False

    # Whether this var is a raw string.
    is_string: bool = False

    def __hash__(self) -> int:
        """Define a hash function for a var.

        Returns:
            The hash of the var.
        """
        return hash((self.name, str(self.type_)))

    def get_default_value(self) -> Any:
        """Get the default value of the var.

        Returns:
            The default value of the var.

        Raises:
            ImportError: If the var is a dataframe and pandas is not installed.
        """
        type_ = (
            self.type_.__origin__ if types.is_generic_alias(self.type_) else self.type_
        )
        if issubclass(type_, str):
            return ""
        if issubclass(type_, types.get_args(Union[int, float])):
            return 0
        if issubclass(type_, bool):
            return False
        if issubclass(type_, list):
            return []
        if issubclass(type_, dict):
            return {}
        if issubclass(type_, tuple):
            return ()
        if types.is_dataframe(type_):
            try:
                import pandas as pd

                return pd.DataFrame()
            except ImportError as e:
                raise ImportError(
                    "Please install pandas to use dataframes in your app."
                ) from e
        return set() if issubclass(type_, set) else None

    def get_setter_name(self, include_state: bool = True) -> str:
        """Get the name of the var's generated setter function.

        Args:
            include_state: Whether to include the state name in the setter name.

        Returns:
            The name of the setter function.
        """
        setter = constants.SETTER_PREFIX + self.name
        if not include_state or self.state == "":
            return setter
        return ".".join((self.state, setter))

    def get_setter(self) -> Callable[[State, Any], None]:
        """Get the var's setter function.

        Returns:
            A function that that creates a setter for the var.
        """

        def setter(state: State, value: Any):
            """Get the setter for the var.

            Args:
                state: The state within which we add the setter function.
                value: The value to set.
            """
            setattr(state, self.name, value)

        setter.__qualname__ = self.get_setter_name()

        return setter


class ComputedVar(property, Var):
    """A field with computed getters."""

    @property
    def name(self) -> str:
        """Get the name of the var.

        Returns:
            The name of the var.
        """
        assert self.fget is not None, "Var must have a getter."
        return self.fget.__name__

    @property
    def cache_attr(self) -> str:
        """Get the attribute used to cache the value on the instance.

        Returns:
            An attribute name.
        """
        return f"__cached_{self.name}"

    def __get__(self, instance, owner):
        """Get the ComputedVar value.

        If the value is already cached on the instance, return the cached value.

        If this ComputedVar doesn't know what type of object it is attached to, then save
        a reference as self.__objclass__.

        Args:
            instance: the instance of the class accessing this computed var.
            owner: the class that this descriptor is attached to.

        Returns:
            The value of the var for the given instance.
        """
        if not hasattr(self, "__objclass__"):
            self.__objclass__ = owner

        if instance is None:
            return super().__get__(instance, owner)

        # handle caching
        if not hasattr(instance, self.cache_attr):
            setattr(instance, self.cache_attr, super().__get__(instance, owner))
        return getattr(instance, self.cache_attr)

    def deps(self, obj: Optional[FunctionType] = None) -> Set[str]:
        """Determine var dependencies of this ComputedVar.

        Save references to attributes accessed on "self".  Recursively called
        when the function makes a method call on "self".

        Args:
            obj: the object to disassemble (defaults to the fget function).

        Returns:
            A set of variable names accessed by the given obj.
        """
        d = set()
        if obj is None:
            if self.fget is not None:
                obj = cast(FunctionType, self.fget)
            else:
                return set()
        if not obj.__code__.co_varnames:
            # cannot reference self if method takes no args
            return set()
        self_name = obj.__code__.co_varnames[0]
        self_is_top_of_stack = False
        for instruction in dis.get_instructions(obj):
            if instruction.opname == "LOAD_FAST" and instruction.argval == self_name:
                self_is_top_of_stack = True
                continue
            if self_is_top_of_stack and instruction.opname == "LOAD_ATTR":
                d.add(instruction.argval)
            elif self_is_top_of_stack and instruction.opname == "LOAD_METHOD":
                d.update(self.deps(obj=getattr(self.__objclass__, instruction.argval)))
            self_is_top_of_stack = False
        return d

    def mark_dirty(self, instance) -> None:
        """Mark this ComputedVar as dirty.

        Args:
            instance: the state instance that needs to recompute the value.
        """
        with contextlib.suppress(AttributeError):
            delattr(instance, self.cache_attr)

    @property
    def type_(self):
        """Get the type of the var.

        Returns:
            The type of the var.
        """
        hints = get_type_hints(self.fget)
        if "return" in hints:
            return hints["return"]
        return Any


class PCList(list):
    """A custom list that pynecone can detect its mutation."""

    def __init__(
        self,
        original_list: List,
        reassign_field: Callable = lambda _field_name: None,
        field_name: str = "",
    ):
        """Initialize PCList.

        Args:
            original_list (List): The original list
            reassign_field (Callable):
                The method in the parent state to reassign the field.
                Default to be a no-op function
            field_name (str): the name of field in the parent state
        """
        self._reassign_field = lambda: reassign_field(field_name)

        super().__init__(original_list)

    def append(self, *args, **kwargs):
        """Append.

        Args:
            args: The args passed.
            kwargs: The kwargs passed.
        """
        super().append(*args, **kwargs)
        self._reassign_field()

    def __setitem__(self, *args, **kwargs):
        """Set item.

        Args:
            args: The args passed.
            kwargs: The kwargs passed.
        """
        super().__setitem__(*args, **kwargs)
        self._reassign_field()

    def __delitem__(self, *args, **kwargs):
        """Delete item.

        Args:
            args: The args passed.
            kwargs: The kwargs passed.
        """
        super().__delitem__(*args, **kwargs)
        self._reassign_field()

    def clear(self, *args, **kwargs):
        """Remove all item from the list.

        Args:
            args: The args passed.
            kwargs: The kwargs passed.
        """
        super().clear(*args, **kwargs)
        self._reassign_field()

    def extend(self, *args, **kwargs):
        """Add all item of a list to the end of the list.

        Args:
            args: The args passed.
            kwargs: The kwargs passed.
        """
        super().extend(*args, **kwargs)
        self._reassign_field() if hasattr(self, "_reassign_field") else None

    def pop(self, *args, **kwargs):
        """Remove an element.

        Args:
            args: The args passed.
            kwargs: The kwargs passed.
        """
        super().pop(*args, **kwargs)
        self._reassign_field()

    def remove(self, *args, **kwargs):
        """Remove an element.

        Args:
            args: The args passed.
            kwargs: The kwargs passed.
        """
        super().remove(*args, **kwargs)
        self._reassign_field()


class PCDict(dict):
    """A custom dict that pynecone can detect its mutation."""

    def __init__(
        self,
        original_dict: Dict,
        reassign_field: Callable = lambda _field_name: None,
        field_name: str = "",
    ):
        """Initialize PCDict.

        Args:
            original_dict: The original dict
            reassign_field:
                The method in the parent state to reassign the field.
                Default to be a no-op function
            field_name: the name of field in the parent state
        """
        super().__init__(original_dict)
        self._reassign_field = lambda: reassign_field(field_name)

    def clear(self):
        """Remove all item from the list."""
        super().clear()

        self._reassign_field()

    def setdefault(self, *args, **kwargs):
        """Return value of key if or set default.

        Args:
            args: The args passed.
            kwargs: The kwargs passed.
        """
        super().setdefault(*args, **kwargs)
        self._reassign_field()

    def popitem(self):
        """Pop last item."""
        super().popitem()
        self._reassign_field()

    def pop(self, k, d=None):
        """Remove an element.

        Args:
            k: The args passed.
            d: The kwargs passed.
        """
        super().pop(k, d)
        self._reassign_field()

    def update(self, *args, **kwargs):
        """Update the dict with another dict.

        Args:
            args: The args passed.
            kwargs: The kwargs passed.
        """
        super().update(*args, **kwargs)
        self._reassign_field()

    def __setitem__(self, *args, **kwargs):
        """Set an item in the dict.

        Args:
            args: The args passed.
            kwargs: The kwargs passed.
        """
        super().__setitem__(*args, **kwargs)
        self._reassign_field() if hasattr(self, "_reassign_field") else None

    def __delitem__(self, *args, **kwargs):
        """Delete an item in the dict.

        Args:
            args: The args passed.
            kwargs: The kwargs passed.
        """
        super().__delitem__(*args, **kwargs)
        self._reassign_field()<|MERGE_RESOLUTION|>--- conflicted
+++ resolved
@@ -19,11 +19,8 @@
     Type,
     Union,
     _GenericAlias,  # type: ignore
-<<<<<<< HEAD
     cast,
-=======
     get_type_hints,
->>>>>>> bad23635
 )
 
 from plotly.graph_objects import Figure
