[tool.poetry]
name = "pynecone"
version = "0.1.32"
description = "Web apps in pure Python."
license = "Apache-2.0"
authors = [
    "Nikhil Rao <nikhil@pynecone.io>",
    "Alek Petuskey <alek@pynecone.io>",
]
readme = "README.md"
homepage = "https://pynecone.io"
repository = "https://github.com/pynecone-io/pynecone"
documentation = "https://pynecone.io/docs/getting-started/introduction"
keywords = [
    "web",
    "framework",
]
classifiers = [
    "Development Status :: 4 - Beta",
]
packages = [
    {include = "pynecone"}
]

[tool.poetry.dependencies]
python = "^3.7"
cloudpickle = "^2.2.1"
fastapi = "^0.92.0"
gunicorn = "^20.1.0"
httpx = "^0.23.0"
jinja2 = "^3.1.2"
plotly = "^5.13.0"
psutil = "^5.9.4"
pydantic = "^1.10.2"
python-multipart = "^0.0.5"
python-socketio = "^5.7.0"
redis = "^4.3.5"
rich = "^13.0.0"
sqlmodel = "^0.0.8"
typer = "0.4.2"
uvicorn = "^0.20.0"
watchdog = "^2.3.1"
websockets = "^10.4"
<<<<<<< HEAD
starlette-admin = "^0.9.0"
=======
python-dotenv = "^0.13.0"
>>>>>>> 9001291b

[tool.poetry.group.dev.dependencies]
pytest = "^7.1.2"
pytest-mock = "^3.10.0"
pyright = "^1.1.229"
darglint = "^1.8.1"
toml = "^0.10.2"
pytest-asyncio = "^0.20.1"
pytest-cov = "^4.0.0"
black = "^22.10.0"
ruff = "^0.0.244"
pandas = [
    {version = "^1.5.3", python = ">=3.8,<4.0"},
    {version = "^1.1", python = ">=3.7, <3.8"}
]
pre-commit = {version = "^3.2.1", python = ">=3.8,<4.0"}

[tool.poetry.scripts]
pc = "pynecone.pc:main"

[build-system]
requires = ["poetry-core>=1.0.0"]
build-backend = "poetry.core.masonry.api"

[tool.pyright]

[tool.ruff]

select = ["B", "D", "E", "F", "I", "SIM", "W"]

ignore = ["B008", "D203", "D205", "D213", "D401", "D406", "D407", "E501", "F403", "F405", "F541"]

target-version = "py37"

[tool.ruff.per-file-ignores]

"__init__.py" = ["F401"]
"tests/*.py" = ["D100", "D103", "D104"]
"pynecone/.templates/*.py" = ["D100", "D103", "D104"]<|MERGE_RESOLUTION|>--- conflicted
+++ resolved
@@ -41,11 +41,8 @@
 uvicorn = "^0.20.0"
 watchdog = "^2.3.1"
 websockets = "^10.4"
-<<<<<<< HEAD
 starlette-admin = "^0.9.0"
-=======
 python-dotenv = "^0.13.0"
->>>>>>> 9001291b
 
 [tool.poetry.group.dev.dependencies]
 pytest = "^7.1.2"
