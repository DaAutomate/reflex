"""Import operations."""

from __future__ import annotations

from collections import defaultdict
<<<<<<< HEAD
from typing import Dict, Optional, Set

from reflex.base import Base
=======
from typing import Dict, List

from reflex.vars import ImportVar

ImportDict = Dict[str, List[ImportVar]]
>>>>>>> e9437ad9


def merge_imports(*imports) -> ImportDict:
    """Merge multiple import dicts together.

    Args:
        *imports: The list of import dicts to merge.

    Returns:
        The merged import dicts.
    """
    all_imports = defaultdict(list)
    for import_dict in imports:
        for lib, fields in import_dict.items():
<<<<<<< HEAD
            for field in fields:
                all_imports[lib].add(field)
    return all_imports


class ImportVar(Base):
    """An import var."""

    # The name of the import tag.
    tag: Optional[str]

    # whether the import is default or named.
    is_default: Optional[bool] = False

    # The tag alias.
    alias: Optional[str] = None

    # Whether this import need to install the associated lib
    install: Optional[bool] = True

    # whether this import should be rendered or not
    render: Optional[bool] = True

    @property
    def name(self) -> str:
        """The name of the import.

        Returns:
            The name(tag name with alias) of tag.
        """
        return self.tag if not self.alias else " as ".join([self.tag, self.alias])  # type: ignore

    def __hash__(self) -> int:
        """Define a hash function for the import var.

        Returns:
            The hash of the var.
        """
        return hash((self.tag, self.is_default, self.alias, self.install, self.render))


ImportDict = Dict[str, Set[ImportVar]]
=======
            all_imports[lib].extend(fields)
    return all_imports
>>>>>>> e9437ad9
<|MERGE_RESOLUTION|>--- conflicted
+++ resolved
@@ -3,17 +3,9 @@
 from __future__ import annotations
 
 from collections import defaultdict
-<<<<<<< HEAD
-from typing import Dict, Optional, Set
+from typing import Dict, List, Optional
 
 from reflex.base import Base
-=======
-from typing import Dict, List
-
-from reflex.vars import ImportVar
-
-ImportDict = Dict[str, List[ImportVar]]
->>>>>>> e9437ad9
 
 
 def merge_imports(*imports) -> ImportDict:
@@ -28,9 +20,7 @@
     all_imports = defaultdict(list)
     for import_dict in imports:
         for lib, fields in import_dict.items():
-<<<<<<< HEAD
-            for field in fields:
-                all_imports[lib].add(field)
+            all_imports[lib].extend(fields)
     return all_imports
 
 
@@ -70,8 +60,4 @@
         return hash((self.tag, self.is_default, self.alias, self.install, self.render))
 
 
-ImportDict = Dict[str, Set[ImportVar]]
-=======
-            all_imports[lib].extend(fields)
-    return all_imports
->>>>>>> e9437ad9
+ImportDict = Dict[str, List[ImportVar]]