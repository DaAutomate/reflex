--- conflicted
+++ resolved
@@ -430,39 +430,6 @@
 
 
 def install_node():
-<<<<<<< HEAD
-    """Install fnm and nodejs for use by Reflex."""
-    if constants.IS_WINDOWS or constants.IS_LINUX and not is_valid_linux():
-        path_ops.mkdir(constants.Fnm.DIR)
-        if not os.path.exists(constants.Fnm.EXE):
-            download_and_extract_fnm_zip()
-
-        if constants.IS_WINDOWS:
-            # Install node
-            fnm_exe = Path(constants.Fnm.EXE).resolve()
-            fnm_dir = Path(constants.Fnm.DIR).resolve()
-            process = processes.new_process(
-                [
-                    "powershell",
-                    "-Command",
-                    f'& "{fnm_exe}" install {constants.Node.VERSION} --fnm-dir "{fnm_dir}"',
-                ],
-            )
-        else:  # All other platforms (Linux, WSL1).
-            # Add execute permissions to fnm executable.
-            os.chmod(constants.Fnm.EXE, stat.S_IXUSR)
-            # Install node.
-            process = processes.new_process(
-                [
-                    constants.Fnm.EXE,
-                    "install",
-                    constants.Node.VERSION,
-                    "--fnm-dir",
-                    constants.Fnm.DIR,
-                ],
-            )
-        processes.show_status("Installing node", process)
-=======
     """Install fnm and nodejs for use by Reflex.
     Independent of any existing system installations.
     """
@@ -509,7 +476,6 @@
             ],
         )
     processes.show_status("Installing node", process)
->>>>>>> 7a04652a
 
 
 def install_bun():
