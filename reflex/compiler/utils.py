"""Common utility functions used in the compiler."""
from __future__ import annotations

import os
from typing import Any, Callable, Type
from urllib.parse import urlparse

from pydantic.fields import ModelField

from reflex import constants
from reflex.components.base import (
    Body,
    Description,
    DocumentHead,
    Head,
    Html,
    Image,
    Main,
    Meta,
    NextScript,
    Title,
)
from reflex.components.component import Component, ComponentStyle, CustomComponent
from reflex.state import BaseState, Cookie, LocalStorage
from reflex.style import Style
from reflex.utils import console, format, imports, path_ops

# To re-export this function.
merge_imports = imports.merge_imports


def compile_import_statement(fields: list[imports.ImportVar]) -> tuple[str, list[str]]:
    """Compile an import statement.

    Args:
        fields: The set of fields to import from the library.

    Returns:
        The libraries for default and rest.
        default: default library. When install "import def from library".
        rest: rest of libraries. When install "import {rest1, rest2} from library"
    """
    # ignore the ImportVar fields with render=False during compilation
    fields_set = {field for field in fields if field.render}

    # Check for default imports.
    defaults = {field for field in fields_set if field.is_default}
    assert len(defaults) < 2

    # Get the default import, and the specific imports.
    default = next(iter({field.name for field in defaults}), "")
    rest = {field.name for field in fields_set - defaults}

    return default, list(rest)


def validate_imports(import_dict: imports.ImportDict):
    """Verify that the same Tag is not used in multiple import.

    Args:
        import_dict: The dict of imports to validate

    Raises:
        ValueError: if a conflict on "tag/alias" is detected for an import.
    """
    used_tags = {}
    for lib, _imports in import_dict.items():
        for _import in _imports:
            import_name = (
                f"{_import.tag}/{_import.alias}" if _import.alias else _import.tag
            )
            if import_name in used_tags:
                raise ValueError(
                    f"Can not compile, the tag {import_name} is used multiple time from {lib} and {used_tags[import_name]}"
                )
            if import_name is not None:
                used_tags[import_name] = lib


def compile_imports(import_dict: imports.ImportDict) -> list[dict]:
    """Compile an import dict.

    Args:
        import_dict: The import dict to compile.

    Returns:
        The list of import dict.
    """
    collapsed_import_dict = imports.collapse_imports(import_dict)
    validate_imports(collapsed_import_dict)
    import_dicts = []
    for lib, fields in collapsed_import_dict.items():
        default, rest = compile_import_statement(fields)

        # prevent lib from being rendered on the page if all imports are non rendered kind
        if not any({f.render for f in fields}):  # type: ignore
            continue

        if not lib:
            assert not default, "No default field allowed for empty library."
            assert rest is not None and len(rest) > 0, "No fields to import."
            for module in sorted(rest):
                import_dicts.append(get_import_dict(module))
            continue

        # remove the version before rendering the package imports
        lib = format.format_library_name(lib)

        import_dicts.append(get_import_dict(lib, default, rest))
    return import_dicts


def get_import_dict(lib: str, default: str = "", rest: list[str] | None = None) -> dict:
    """Get dictionary for import template.

    Args:
        lib: The importing react library.
        default: The default module to import.
        rest: The rest module to import.

    Returns:
        A dictionary for import template.
    """
    return {
        "lib": lib,
        "default": default,
        "rest": rest if rest else [],
    }


def compile_state(state: Type[BaseState]) -> dict:
    """Compile the state of the app.

    Args:
        state: The app state object.

    Returns:
        A dictionary of the compiled state.
    """
    try:
<<<<<<< HEAD
        initial_state = state(_reflex_internal_init=True).dict()
=======
        initial_state = state().dict(initial=True)
>>>>>>> 4d3d9aa7
    except Exception as e:
        console.warn(
            f"Failed to compile initial state with computed vars, excluding them: {e}"
        )
        initial_state = state(_reflex_internal_init=True).dict(include_computed=False)
    return format.format_state(initial_state)


def _compile_client_storage_field(
    field: ModelField,
) -> tuple[Type[Cookie] | Type[LocalStorage] | None, dict[str, Any] | None]:
    """Compile the given cookie or local_storage field.

    Args:
        field: The possible cookie field to compile.

    Returns:
        A dictionary of the compiled cookie or None if the field is not cookie-like.
    """
    for field_type in (Cookie, LocalStorage):
        if isinstance(field.default, field_type):
            cs_obj = field.default
        elif isinstance(field.type_, type) and issubclass(field.type_, field_type):
            cs_obj = field.type_()
        else:
            continue
        return field_type, cs_obj.options()
    return None, None


def _compile_client_storage_recursive(
    state: Type[BaseState],
) -> tuple[dict[str, dict], dict[str, dict[str, str]]]:
    """Compile the client-side storage for the given state recursively.

    Args:
        state: The app state object.

    Returns:
        A tuple of the compiled client-side storage info:
            (
                cookies: dict[str, dict],
                local_storage: dict[str, dict[str, str]]
            )
    """
    cookies = {}
    local_storage = {}
    state_name = state.get_full_name()
    for name, field in state.__fields__.items():
        if name in state.inherited_vars:
            # only include vars defined in this state
            continue
        state_key = f"{state_name}.{name}"
        field_type, options = _compile_client_storage_field(field)
        if field_type is Cookie:
            cookies[state_key] = options
        elif field_type is LocalStorage:
            local_storage[state_key] = options
        else:
            continue
    for substate in state.get_substates():
        substate_cookies, substate_local_storage = _compile_client_storage_recursive(
            substate
        )
        cookies.update(substate_cookies)
        local_storage.update(substate_local_storage)
    return cookies, local_storage


def compile_client_storage(state: Type[BaseState]) -> dict[str, dict]:
    """Compile the client-side storage for the given state.

    Args:
        state: The app state object.

    Returns:
        A dictionary of the compiled client-side storage info.
    """
    cookies, local_storage = _compile_client_storage_recursive(state)
    return {
        constants.COOKIES: cookies,
        constants.LOCAL_STORAGE: local_storage,
    }


def compile_custom_component(
    component: CustomComponent,
) -> tuple[dict, imports.ImportDict]:
    """Compile a custom component.

    Args:
        component: The custom component to compile.

    Returns:
        A tuple of the compiled component and the imports required by the component.
    """
    # Render the component.
    render = component.get_component(component)

    # Get the imports.
    imports = {
        lib: fields
        for lib, fields in render.get_imports().items()
        if lib != component.library
    }

    # Concatenate the props.
    props = [prop._var_name for prop in component.get_prop_vars()]

    # Compile the component.
    return (
        {
            "name": component.tag,
            "props": props,
            "render": render.render(),
            "hooks": render.get_hooks(),
            "custom_code": render.get_custom_code(),
        },
        imports,
    )


def create_document_root(head_components: list[Component] | None = None) -> Component:
    """Create the document root.

    Args:
        head_components: The components to add to the head.

    Returns:
        The document root.
    """
    head_components = head_components or []
    return Html.create(
        DocumentHead.create(*head_components),
        Body.create(
            Main.create(),
            NextScript.create(),
        ),
    )


def create_theme(style: ComponentStyle) -> dict:
    """Create the base style for the app.

    Args:
        style: The style dict for the app.

    Returns:
        The base style for the app.
    """
    # Get the global style from the style dict.
    style_rules = Style({k: v for k, v in style.items() if not isinstance(k, Callable)})

    root_style = {
        # Root styles.
        ":root": Style(
            {f"*{k}": v for k, v in style_rules.items() if k.startswith(":")}
        ),
        # Body styles.
        "body": Style(
            {k: v for k, v in style_rules.items() if not k.startswith(":")},
        ),
    }

    # Return the theme.
    return {"styles": {"global": root_style}}


def get_page_path(path: str) -> str:
    """Get the path of the compiled JS file for the given page.

    Args:
        path: The path of the page.

    Returns:
        The path of the compiled JS file.
    """
    return os.path.join(constants.Dirs.WEB_PAGES, path + constants.Ext.JS)


def get_theme_path() -> str:
    """Get the path of the base theme style.

    Returns:
        The path of the theme style.
    """
    return os.path.join(
        constants.Dirs.WEB_UTILS, constants.PageNames.THEME + constants.Ext.JS
    )


def get_root_stylesheet_path() -> str:
    """Get the path of the app root file.

    Returns:
        The path of the app root file.
    """
    return os.path.join(
        constants.STYLES_DIR, constants.PageNames.STYLESHEET_ROOT + constants.Ext.CSS
    )


def get_context_path() -> str:
    """Get the path of the context / initial state file.

    Returns:
        The path of the context module.
    """
    return os.path.join(
        constants.Dirs.WEB, constants.Dirs.CONTEXTS_PATH + constants.Ext.JS
    )


def get_components_path() -> str:
    """Get the path of the compiled components.

    Returns:
        The path of the compiled components.
    """
    return os.path.join(constants.Dirs.WEB_UTILS, "components" + constants.Ext.JS)


def get_stateful_components_path() -> str:
    """Get the path of the compiled stateful components.

    Returns:
        The path of the compiled stateful components.
    """
    return os.path.join(
        constants.Dirs.WEB_UTILS,
        constants.PageNames.STATEFUL_COMPONENTS + constants.Ext.JS,
    )


def get_asset_path(filename: str | None = None) -> str:
    """Get the path for an asset.

    Args:
        filename: If given, is added to the root path of assets dir.

    Returns:
        The path of the asset.
    """
    console.deprecate(
        feature_name="rx.get_asset_path",
        reason="use rx.get_upload_dir() instead.",
        deprecation_version="0.4.0",
        removal_version="0.5.0",
    )
    if filename is None:
        return constants.Dirs.WEB_ASSETS
    else:
        return os.path.join(constants.Dirs.WEB_ASSETS, filename)


def add_meta(
    page: Component, title: str, image: str, description: str, meta: list[dict]
) -> Component:
    """Add metadata to a page.

    Args:
        page: The component for the page.
        title: The title of the page.
        image: The image for the page.
        description: The description of the page.
        meta: The metadata list.

    Returns:
        The component with the metadata added.
    """
    meta_tags = [Meta.create(**item) for item in meta]

    page.children.append(
        Head.create(
            Title.create(title),
            Description.create(content=description),
            Image.create(content=image),
            *meta_tags,
        )
    )

    return page


def write_page(path: str, code: str):
    """Write the given code to the given path.

    Args:
        path: The path to write the code to.
        code: The code to write.
    """
    path_ops.mkdir(os.path.dirname(path))
    with open(path, "w", encoding="utf-8") as f:
        f.write(code)


def empty_dir(path: str, keep_files: list[str] | None = None):
    """Remove all files and folders in a directory except for the keep_files.

    Args:
        path: The path to the directory that will be emptied
        keep_files: List of filenames or foldernames that will not be deleted.
    """
    # If the directory does not exist, return.
    if not os.path.exists(path):
        return

    # Remove all files and folders in the directory.
    keep_files = keep_files or []
    directory_contents = os.listdir(path)
    for element in directory_contents:
        if element not in keep_files:
            path_ops.rm(os.path.join(path, element))


def is_valid_url(url) -> bool:
    """Check if a url is valid.

    Args:
        url: The Url to check.

    Returns:
        Whether url is valid.
    """
    result = urlparse(url)
    return all([result.scheme, result.netloc])<|MERGE_RESOLUTION|>--- conflicted
+++ resolved
@@ -138,11 +138,7 @@
         A dictionary of the compiled state.
     """
     try:
-<<<<<<< HEAD
-        initial_state = state(_reflex_internal_init=True).dict()
-=======
-        initial_state = state().dict(initial=True)
->>>>>>> 4d3d9aa7
+        initial_state = state(_reflex_internal_init=True).dict(initial=True)
     except Exception as e:
         console.warn(
             f"Failed to compile initial state with computed vars, excluding them: {e}"
