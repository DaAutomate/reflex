--- conflicted
+++ resolved
@@ -62,12 +62,7 @@
 from reflex.components.core.upload import Upload, get_upload_dir
 from reflex.components.radix import themes
 from reflex.config import get_config
-<<<<<<< HEAD
 from reflex.event import Event, EventHandler, EventSpec, window_alert
-from reflex.middleware import HydrateMiddleware, Middleware
-=======
-from reflex.event import Event, EventHandler, EventSpec
->>>>>>> b742afb2
 from reflex.model import Model
 from reflex.page import (
     DECORATED_PAGES,
