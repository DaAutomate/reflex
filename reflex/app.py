--- conflicted
+++ resolved
@@ -526,14 +526,12 @@
         for render, kwargs in DECORATED_PAGES:
             self.add_page(render, **kwargs)
 
-<<<<<<< HEAD
         # Render a default 404 page if the user didn't supply one
         if constants.SLUG_404 not in self.pages:
             self.add_custom_404_page()
-=======
+
         task = progress.add_task("Compiling: ", total=len(self.pages))
         # TODO: include all work done in progress indicator, not just self.pages
->>>>>>> fed75ea7
 
         # Get the env mode.
         config = get_config()
