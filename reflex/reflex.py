--- conflicted
+++ resolved
@@ -500,17 +500,8 @@
         )
         raise typer.Exit(1)
 
-<<<<<<< HEAD
     dependency.check_requirements()
-=======
-    if not hosting.check_requirements_for_non_reflex_packages():
-        console.ask(
-            f"Make sure {constants.RequirementsTxt.FILE} has all the dependencies. Enter to proceed"
-        )
-    if not hosting.check_requirements_txt_exist():
-        console.error(f"{constants.RequirementsTxt.FILE} required for deployment")
-        raise typer.Exit(1)
->>>>>>> 21dbdc01
+
 
     # Check if we are set up.
     prerequisites.check_initialized(frontend=True)
