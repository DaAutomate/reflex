"""Reflex CLI to create, run, and deploy apps."""

import atexit
import os
from pathlib import Path

import httpx
import typer
from alembic.util.exc import CommandError

from reflex import constants, model
from reflex.config import get_config
from reflex.utils import build, console, exec, prerequisites, processes, telemetry

# Create the app.
cli = typer.Typer(add_completion=False)

# Get the config.
config = get_config()


def version(value: bool):
    """Get the Reflex version.

    Args:
        value: Whether the version flag was passed.

    Raises:
        typer.Exit: If the version flag was passed.
    """
    if value:
        console.print(constants.VERSION)
        raise typer.Exit()


@cli.callback()
def main(
    version: bool = typer.Option(
        None,
        "-v",
        "--version",
        callback=version,
        help="Get the Reflex version.",
        is_eager=True,
    ),
):
    """Reflex CLI to create, run, and deploy apps."""
    pass


@cli.command()
def init(
    name: str = typer.Option(
        None, metavar="APP_NAME", help="The name of the app to initialize."
    ),
    template: constants.Template = typer.Option(
        constants.Template.DEFAULT, help="The template to initialize the app with."
    ),
    loglevel: constants.LogLevel = typer.Option(
        config.loglevel, help="The log level to use."
    ),
):
    """Initialize a new Reflex app in the current directory."""
    # Set the log level.
    console.set_log_level(loglevel)

    # Show system info
    exec.output_system_info()

    # Get the app name.
    app_name = prerequisites.get_default_app_name() if name is None else name
    console.rule(f"[bold]Initializing {app_name}")

    # Set up the web project.
    prerequisites.initialize_frontend_dependencies()

    # Migrate Pynecone projects to Reflex.
    prerequisites.migrate_to_reflex()

    # Set up the app directory, only if the config doesn't exist.
    if not os.path.exists(constants.CONFIG_FILE):
        prerequisites.create_config(app_name)
        prerequisites.initialize_app_directory(app_name, template)
        build.set_reflex_project_hash()
        telemetry.send("init", config.telemetry_enabled)
    else:
        telemetry.send("reinit", config.telemetry_enabled)

    # Initialize the .gitignore.
    prerequisites.initialize_gitignore()

    # Finish initializing the app.
    console.success(f"Initialized {app_name}")


@cli.command()
def run(
    env: constants.Env = typer.Option(
        constants.Env.DEV, help="The environment to run the app in."
    ),
    frontend: bool = typer.Option(
        False, "--frontend-only", help="Execute only frontend."
    ),
    backend: bool = typer.Option(False, "--backend-only", help="Execute only backend."),
    frontend_port: str = typer.Option(
        config.frontend_port, help="Specify a different frontend port."
    ),
    backend_port: str = typer.Option(
        config.backend_port, help="Specify a different backend port."
    ),
    backend_host: str = typer.Option(
        config.backend_host, help="Specify the backend host."
    ),
    loglevel: constants.LogLevel = typer.Option(
        config.loglevel, help="The log level to use."
    ),
):
    """Run the app in the current directory."""
    # Set the log level.
    console.set_log_level(loglevel)

    # Show system info
    exec.output_system_info()

    # If no --frontend-only and no --backend-only, then turn on frontend and backend both
    if not frontend and not backend:
        frontend = True
        backend = True

    # Check that the app is initialized.
    prerequisites.check_initialized(frontend=frontend)

    # If something is running on the ports, ask the user if they want to kill or change it.
    if frontend and processes.is_process_on_port(frontend_port):
        frontend_port = processes.change_or_terminate_port(frontend_port, "frontend")

    if backend and processes.is_process_on_port(backend_port):
        backend_port = processes.change_or_terminate_port(backend_port, "backend")

    console.rule("[bold]Starting Reflex App")

    if frontend:
        # Get the app module.
        prerequisites.get_app()

    # Warn if schema is not up to date.
    prerequisites.check_schema_up_to_date()

    # Get the frontend and backend commands, based on the environment.
    setup_frontend = frontend_cmd = backend_cmd = None
    if env == constants.Env.DEV:
        setup_frontend, frontend_cmd, backend_cmd = (
            build.setup_frontend,
            exec.run_frontend,
            exec.run_backend,
        )
    if env == constants.Env.PROD:
        setup_frontend, frontend_cmd, backend_cmd = (
            build.setup_frontend_prod,
            exec.run_frontend_prod,
            exec.run_backend_prod,
        )
    assert setup_frontend and frontend_cmd and backend_cmd, "Invalid env"

    # Post a telemetry event.
    telemetry.send(f"run-{env.value}", config.telemetry_enabled)

    # Display custom message when there is a keyboard interrupt.
    atexit.register(processes.atexit_handler)

    # Run the frontend and backend together.
    commands = []
    if frontend:
        setup_frontend(Path.cwd())
        commands.append((frontend_cmd, Path.cwd(), frontend_port))
<<<<<<< HEAD
    if backend:
        commands.append((backend_cmd, backend_host, backend_port))
    processes.run_concurrently(*commands)
=======
    if backend and env == constants.Env.PROD:
        commands.append((backend_cmd, app.__name__, backend_host, backend_port))
    with processes.run_concurrently_context(*commands):
        if env == constants.Env.DEV:
            backend_cmd(app.__name__, backend_host, int(backend_port))
>>>>>>> 76b8af3b


@cli.command()
def deploy(
    dry_run: bool = typer.Option(False, help="Whether to run a dry run."),
    loglevel: constants.LogLevel = typer.Option(
        console.LOG_LEVEL, help="The log level to use."
    ),
):
    """Deploy the app to the Reflex hosting service."""
    # Set the log level.
    console.set_log_level(loglevel)

    # Show system info
    exec.output_system_info()

    # Check if the deploy url is set.
    if config.rxdeploy_url is None:
        console.info("This feature is coming soon!")
        return

    # Compile the app in production mode.
    export(loglevel=loglevel)

    # Exit early if this is a dry run.
    if dry_run:
        return

    # Deploy the app.
    data = {"userId": config.username, "projectId": config.app_name}
    original_response = httpx.get(config.rxdeploy_url, params=data)
    response = original_response.json()
    frontend = response["frontend_resources_url"]
    backend = response["backend_resources_url"]

    # Upload the frontend and backend.
    with open(constants.FRONTEND_ZIP, "rb") as f:
        httpx.put(frontend, data=f)  # type: ignore

    with open(constants.BACKEND_ZIP, "rb") as f:
        httpx.put(backend, data=f)  # type: ignore


@cli.command()
def export(
    zipping: bool = typer.Option(
        True, "--no-zip", help="Disable zip for backend and frontend exports."
    ),
    frontend: bool = typer.Option(
        True, "--backend-only", help="Export only backend.", show_default=False
    ),
    backend: bool = typer.Option(
        True, "--frontend-only", help="Export only frontend.", show_default=False
    ),
    loglevel: constants.LogLevel = typer.Option(
        console.LOG_LEVEL, help="The log level to use."
    ),
):
    """Export the app to a zip file."""
    # Set the log level.
    console.set_log_level(loglevel)

    # Show system info
    exec.output_system_info()

    # Check that the app is initialized.
    prerequisites.check_initialized(frontend=frontend)

    # Compile the app in production mode and export it.
    console.rule("[bold]Compiling production app and preparing for export.")

    if frontend:
        # Ensure module can be imported and app.compile() is called.
        prerequisites.get_app()
        # Set up .web directory and install frontend dependencies.
        build.setup_frontend(Path.cwd())

    # Export the app.
    build.export(
        backend=backend,
        frontend=frontend,
        zip=zipping,
        deploy_url=config.deploy_url,
    )

    # Post a telemetry event.
    telemetry.send("export", config.telemetry_enabled)


db_cli = typer.Typer()


def _skip_compile():
    """Skip the compile step."""
    os.environ[constants.SKIP_COMPILE_ENV_VAR] = "yes"


@db_cli.command(name="init")
def db_init():
    """Create database schema and migration configuration."""
    # Check the database url.
    if config.db_url is None:
        console.error("db_url is not configured, cannot initialize.")
        return

    # Check the alembic config.
    if Path(constants.ALEMBIC_CONFIG).exists():
        console.error(
            "Database is already initialized. Use "
            "[bold]reflex db makemigrations[/bold] to create schema change "
            "scripts and [bold]reflex db migrate[/bold] to apply migrations "
            "to a new or existing database.",
        )
        return

    # Initialize the database.
    _skip_compile()
    prerequisites.get_app()
    model.Model.alembic_init()
    model.Model.migrate(autogenerate=True)


@db_cli.command()
def migrate():
    """Create or update database schema from migration scripts."""
    _skip_compile()
    prerequisites.get_app()
    if not prerequisites.check_db_initialized():
        return
    model.Model.migrate()
    prerequisites.check_schema_up_to_date()


@db_cli.command()
def makemigrations(
    message: str = typer.Option(
        None, help="Human readable identifier for the generated revision."
    ),
):
    """Create autogenerated alembic migration scripts."""
    _skip_compile()
    prerequisites.get_app()
    if not prerequisites.check_db_initialized():
        return
    with model.Model.get_db_engine().connect() as connection:
        try:
            model.Model.alembic_autogenerate(connection=connection, message=message)
        except CommandError as command_error:
            if "Target database is not up to date." not in str(command_error):
                raise
            console.error(
                f"{command_error} Run [bold]reflex db migrate[/bold] to update database."
            )


cli.add_typer(db_cli, name="db", help="Subcommands for managing the database schema.")

if __name__ == "__main__":
    cli()<|MERGE_RESOLUTION|>--- conflicted
+++ resolved
@@ -173,17 +173,11 @@
     if frontend:
         setup_frontend(Path.cwd())
         commands.append((frontend_cmd, Path.cwd(), frontend_port))
-<<<<<<< HEAD
-    if backend:
+    if backend and env == constants.Env.PROD:
         commands.append((backend_cmd, backend_host, backend_port))
-    processes.run_concurrently(*commands)
-=======
-    if backend and env == constants.Env.PROD:
-        commands.append((backend_cmd, app.__name__, backend_host, backend_port))
     with processes.run_concurrently_context(*commands):
         if env == constants.Env.DEV:
-            backend_cmd(app.__name__, backend_host, int(backend_port))
->>>>>>> 76b8af3b
+            backend_cmd(backend_host, int(backend_port))
 
 
 @cli.command()
