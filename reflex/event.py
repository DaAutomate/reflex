"""Define event classes to connect the frontend and backend."""
from __future__ import annotations

import inspect
from types import FunctionType
from typing import (
    TYPE_CHECKING,
    Any,
    Callable,
    Dict,
    List,
    Optional,
    Tuple,
    Type,
    Union,
)

from reflex import constants
from reflex.base import Base
from reflex.utils import console, format
from reflex.utils.types import ArgsSpec
from reflex.vars import BaseVar, Var

if TYPE_CHECKING:
    from reflex.state import State


class Event(Base):
    """An event that describes any state change in the app."""

    # The token to specify the client that the event is for.
    token: str

    # The event name.
    name: str

    # The routing data where event occurred
    router_data: Dict[str, Any] = {}

    # The event payload.
    payload: Dict[str, Any] = {}


BACKGROUND_TASK_MARKER = "_reflex_background_task"


def background(fn):
    """Decorator to mark event handler as running in the background.

    Args:
        fn: The function to decorate.

    Returns:
        The same function, but with a marker set.


    Raises:
        TypeError: If the function is not a coroutine function or async generator.
    """
    if not inspect.iscoroutinefunction(fn) and not inspect.isasyncgenfunction(fn):
        raise TypeError("Background task must be async function or generator.")
    setattr(fn, BACKGROUND_TASK_MARKER, True)
    return fn


def _no_chain_background_task(
    state_cls: Type["State"], name: str, fn: Callable
) -> Callable:
    """Protect against directly chaining a background task from another event handler.

    Args:
        state_cls: The state class that the event handler is in.
        name: The name of the background task.
        fn: The background task coroutine function / generator.

    Returns:
        A compatible coroutine function / generator that raises a runtime error.

    Raises:
        TypeError: If the background task is not async.
    """
    call = f"{state_cls.__name__}.{name}"
    message = (
        f"Cannot directly call background task {name!r}, use "
        f"`yield {call}` or `return {call}` instead."
    )
    if inspect.iscoroutinefunction(fn):

        async def _no_chain_background_task_co(*args, **kwargs):
            raise RuntimeError(message)

        return _no_chain_background_task_co
    if inspect.isasyncgenfunction(fn):

        async def _no_chain_background_task_gen(*args, **kwargs):
            yield
            raise RuntimeError(message)

        return _no_chain_background_task_gen

    raise TypeError(f"{fn} is marked as a background task, but is not async.")


class EventActionsMixin(Base):
    """Mixin for DOM event actions."""

    # Whether to `preventDefault` or `stopPropagation` on the event.
    event_actions: Dict[str, bool] = {}

    @property
    def stop_propagation(self):
        """Stop the event from bubbling up the DOM tree.

        Returns:
            New EventHandler-like with stopPropagation set to True.
        """
        return self.copy(
            update={"event_actions": {"stopPropagation": True, **self.event_actions}},
        )

    @property
    def prevent_default(self):
        """Prevent the default behavior of the event.

        Returns:
            New EventHandler-like with preventDefault set to True.
        """
        return self.copy(
            update={"event_actions": {"preventDefault": True, **self.event_actions}},
        )


class EventHandler(EventActionsMixin):
    """An event handler responds to an event to update the state."""

    # The function to call in response to the event.
    fn: Any

    class Config:
        """The Pydantic config."""

        # Needed to allow serialization of Callable.
        frozen = True

    @property
    def is_background(self) -> bool:
        """Whether the event handler is a background task.

        Returns:
            True if the event handler is marked as a background task.
        """
        return getattr(self.fn, BACKGROUND_TASK_MARKER, False)

    def __call__(self, *args: Var) -> EventSpec:
        """Pass arguments to the handler to get an event spec.

        This method configures event handlers that take in arguments.

        Args:
            *args: The arguments to pass to the handler.

        Returns:
            The event spec, containing both the function and args.

        Raises:
            TypeError: If the arguments are invalid.
        """
        # Get the function args.
        fn_args = inspect.getfullargspec(self.fn).args[1:]
        fn_args = (Var.create_safe(arg) for arg in fn_args)

        # Construct the payload.
        values = []
        for arg in args:
            # Special case for file uploads.
            if isinstance(arg, FileUpload):
<<<<<<< HEAD
                return arg.as_event_spec(handler=self)
=======
                return EventSpec(
                    handler=self,
                    client_handler_name="uploadFiles",
                    # `files` is defined in the Upload component's _use_hooks
                    args=((Var.create_safe("files"), Var.create_safe("files")),),
                    event_actions=self.event_actions.copy(),
                )
>>>>>>> 56476d0a

            # Otherwise, convert to JSON.
            try:
                values.append(Var.create(arg, _var_is_string=type(arg) is str))
            except TypeError as e:
                raise TypeError(
                    f"Arguments to event handlers must be Vars or JSON-serializable. Got {arg} of type {type(arg)}."
                ) from e
        payload = tuple(zip(fn_args, values))

        # Return the event spec.
        return EventSpec(
            handler=self, args=payload, event_actions=self.event_actions.copy()
        )


class EventSpec(EventActionsMixin):
    """An event specification.

    Whereas an Event object is passed during runtime, a spec is used
    during compile time to outline the structure of an event.
    """

    # The event handler.
    handler: EventHandler

    # The handler on the client to process event.
    client_handler_name: str = ""

    # The arguments to pass to the function.
    args: Tuple[Tuple[Var, Var], ...] = ()

    class Config:
        """The Pydantic config."""

        # Required to allow tuple fields.
        frozen = True

    def with_args(self, args: Tuple[Tuple[Var, Var], ...]) -> EventSpec:
        """Copy the event spec, with updated args.

        Args:
            args: The new args to pass to the function.

        Returns:
            A copy of the event spec, with the new args.
        """
        return type(self)(
            handler=self.handler,
            client_handler_name=self.client_handler_name,
            args=args,
            event_actions=self.event_actions.copy(),
        )


class EventChain(EventActionsMixin):
    """Container for a chain of events that will be executed in order."""

    events: List[EventSpec]

    args_spec: Optional[Callable]


# These chains can be used for their side effects when no other events are desired.
stop_propagation = EventChain(events=[], args_spec=lambda: []).stop_propagation
prevent_default = EventChain(events=[], args_spec=lambda: []).prevent_default


class Target(Base):
    """A Javascript event target."""

    checked: bool = False
    value: Any = None


class FrontendEvent(Base):
    """A Javascript event."""

    target: Target = Target()
    key: str = ""
    value: Any = None


class FileUpload(Base):
    """Class to represent a file upload."""

    upload_id: Optional[str] = None
    on_upload_progress: Optional[Union[EventHandler, Callable]] = None

    @staticmethod
    def on_upload_progress_args_spec(_prog: dict[str, int | float | bool]):
        """Args spec for on_upload_progress event handler.

        Returns:
            The arg mapping passed to backend event handler
        """
        return [_prog]

    def as_event_spec(self, handler: EventHandler) -> EventSpec:
        """Get the EventSpec for the file upload.

        Args:
            handler: The event handler.

        Returns:
            The event spec for the handler.

        Raises:
            ValueError: If the on_upload_progress is not a valid event handler.
        """
        from reflex.components.forms.upload import DEFAULT_UPLOAD_ID

        upload_id = self.upload_id or DEFAULT_UPLOAD_ID

        spec_args = [
            # `upload_files` is defined in state.js and assigned in the Upload component's _use_hooks
            (Var.create_safe("files"), Var.create_safe(f"upload_files.{upload_id}[0]")),
            (
                Var.create_safe("upload_id"),
                Var.create_safe(upload_id, _var_is_string=True),
            ),
        ]
        if self.on_upload_progress is not None:
            on_upload_progress = self.on_upload_progress
            if isinstance(on_upload_progress, EventHandler):
                events = [
                    call_event_handler(
                        on_upload_progress,
                        self.on_upload_progress_args_spec,
                    ),
                ]
            elif isinstance(on_upload_progress, Callable):
                # Call the lambda to get the event chain.
                events = call_event_fn(on_upload_progress, self.on_upload_progress_args_spec)  # type: ignore
            else:
                raise ValueError(f"{on_upload_progress} is not a valid event handler.")
            on_upload_progress_chain = EventChain(
                events=events,
                args_spec=self.on_upload_progress_args_spec,
            )
            formatted_chain = str(format.format_prop(on_upload_progress_chain))
            spec_args.append(
                (
                    Var.create_safe("on_upload_progress"),
                    BaseVar(
                        _var_name=formatted_chain.strip("{}"),
                        _var_type=EventChain,
                    ),
                ),
            )
        return EventSpec(
            handler=handler, client_handler_name="uploadFiles", args=tuple(spec_args)
        )


# Special server-side events.
def server_side(name: str, sig: inspect.Signature, **kwargs) -> EventSpec:
    """A server-side event.

    Args:
        name: The name of the event.
        sig: The function signature of the event.
        **kwargs: The arguments to pass to the event.

    Returns:
        An event spec for a server-side event.
    """

    def fn():
        return None

    fn.__qualname__ = name
    fn.__signature__ = sig
    return EventSpec(
        handler=EventHandler(fn=fn),
        args=tuple(
            (Var.create_safe(k), Var.create_safe(v, _var_is_string=type(v) is str))
            for k, v in kwargs.items()
        ),
    )


def redirect(path: str | Var[str], external: Optional[bool] = False) -> EventSpec:
    """Redirect to a new path.

    Args:
        path: The path to redirect to.
        external: Whether to open in new tab or not.

    Returns:
        An event to redirect to the path.
    """
    return server_side(
        "_redirect", get_fn_signature(redirect), path=path, external=external
    )


def console_log(message: str | Var[str]) -> EventSpec:
    """Do a console.log on the browser.

    Args:
        message: The message to log.

    Returns:
        An event to log the message.
    """
    return server_side("_console", get_fn_signature(console_log), message=message)


def window_alert(message: str | Var[str]) -> EventSpec:
    """Create a window alert on the browser.

    Args:
        message: The message to alert.

    Returns:
        An event to alert the message.
    """
    return server_side("_alert", get_fn_signature(window_alert), message=message)


def set_focus(ref: str) -> EventSpec:
    """Set focus to specified ref.

    Args:
        ref: The ref.

    Returns:
        An event to set focus on the ref
    """
    return server_side(
        "_set_focus",
        get_fn_signature(set_focus),
        ref=Var.create_safe(format.format_ref(ref)),
    )


def set_value(ref: str, value: Any) -> EventSpec:
    """Set the value of a ref.

    Args:
        ref: The ref.
        value: The value to set.

    Returns:
        An event to set the ref.
    """
    return server_side(
        "_set_value",
        get_fn_signature(set_value),
        ref=Var.create_safe(format.format_ref(ref)),
        value=value,
    )


def remove_cookie(key: str, options: dict[str, Any] | None = None) -> EventSpec:
    """Remove a cookie on the frontend.

    Args:
        key: The key identifying the cookie to be removed.
        options: Support all the cookie options from RFC 6265

    Returns:
        EventSpec: An event to remove a cookie.
    """
    options = options or {}
    options["path"] = options.get("path", "/")
    return server_side(
        "_remove_cookie",
        get_fn_signature(remove_cookie),
        key=key,
        options=options,
    )


def clear_local_storage() -> EventSpec:
    """Set a value in the local storage on the frontend.

    Returns:
        EventSpec: An event to clear the local storage.
    """
    return server_side(
        "_clear_local_storage",
        get_fn_signature(clear_local_storage),
    )


def remove_local_storage(key: str) -> EventSpec:
    """Set a value in the local storage on the frontend.

    Args:
        key: The key identifying the variable in the local storage to remove.

    Returns:
        EventSpec: An event to remove an item based on the provided key in local storage.
    """
    return server_side(
        "_remove_local_storage",
        get_fn_signature(remove_local_storage),
        key=key,
    )


def set_clipboard(content: str) -> EventSpec:
    """Set the text in content in the clipboard.

    Args:
        content: The text to add to clipboard.

    Returns:
        EventSpec: An event to set some content in the clipboard.
    """
    return server_side(
        "_set_clipboard",
        get_fn_signature(set_clipboard),
        content=content,
    )


def download(url: str, filename: Optional[str] = None) -> EventSpec:
    """Download the file at a given path.

    Args:
        url : The URL to the file to download.
        filename : The name that the file should be saved as after download.

    Raises:
        ValueError: If the URL provided is invalid.

    Returns:
        EventSpec: An event to download the associated file.
    """
    if not url.startswith("/"):
        raise ValueError("The URL argument should start with a /")

    # if filename is not provided, infer it from url
    if filename is None:
        filename = url.rpartition("/")[-1]

    return server_side(
        "_download",
        get_fn_signature(download),
        url=url,
        filename=filename,
    )


def _callback_arg_spec(eval_result):
    """ArgSpec for call_script callback function.

    Args:
        eval_result: The result of the javascript execution.

    Returns:
        Args for the callback function
    """
    return [eval_result]


def call_script(
    javascript_code: str,
    callback: EventHandler | Callable | None = None,
) -> EventSpec:
    """Create an event handler that executes arbitrary javascript code.

    Args:
        javascript_code: The code to execute.
        callback: EventHandler that will receive the result of evaluating the javascript code.

    Returns:
        EventSpec: An event that will execute the client side javascript.

    Raises:
        ValueError: If the callback is not a valid event handler.
    """
    callback_kwargs = {}
    if callback is not None:
        arg_name = parse_args_spec(_callback_arg_spec)[0]._var_name
        if isinstance(callback, EventHandler):
            event_spec = call_event_handler(callback, _callback_arg_spec)
        elif isinstance(callback, FunctionType):
            event_spec = call_event_fn(callback, _callback_arg_spec)[0]
        else:
            raise ValueError("Cannot use {callback!r} as a call_script callback.")
        callback_kwargs = {
            "callback": f"({arg_name}) => queueEvents([{format.format_event(event_spec)}], {constants.CompileVars.SOCKET})"
        }
    return server_side(
        "_call_script",
        get_fn_signature(call_script),
        javascript_code=javascript_code,
        **callback_kwargs,
    )


def get_event(state, event):
    """Get the event from the given state.

    Args:
        state: The state.
        event: The event.

    Returns:
        The event.
    """
    return f"{state.get_name()}.{event}"


def get_hydrate_event(state) -> str:
    """Get the name of the hydrate event for the state.

    Args:
        state: The state.

    Returns:
        The name of the hydrate event.
    """
    return get_event(state, constants.CompileVars.HYDRATE)


def call_event_handler(
    event_handler: EventHandler, arg_spec: Union[Var, ArgsSpec]
) -> EventSpec:
    """Call an event handler to get the event spec.

    This function will inspect the function signature of the event handler.
    If it takes in an arg, the arg will be passed to the event handler.
    Otherwise, the event handler will be called with no args.

    Args:
        event_handler: The event handler.
        arg_spec: The lambda that define the argument(s) to pass to the event handler.

    Raises:
        ValueError: if number of arguments expected by event_handler doesn't match the spec.

    Returns:
        The event spec from calling the event handler.
    """
    args = inspect.getfullargspec(event_handler.fn).args

    # handle new API using lambda to define triggers
    if isinstance(arg_spec, ArgsSpec):
        parsed_args = parse_args_spec(arg_spec)  # type: ignore

        if len(args) == len(["self", *parsed_args]):
            return event_handler(*parsed_args)  # type: ignore
        else:
            source = inspect.getsource(arg_spec)  # type: ignore
            raise ValueError(
                f"number of arguments in {event_handler.fn.__qualname__} "
                f"doesn't match the definition of the event trigger '{source.strip().strip(',')}'"
            )
    else:
        console.deprecate(
            feature_name="EVENT_ARG API for triggers",
            reason="Replaced by new API using lambda allow arbitrary number of args",
            deprecation_version="0.2.8",
            removal_version="0.3.0",
        )
        if len(args) == 1:
            return event_handler()
        assert (
            len(args) == 2
        ), f"Event handler {event_handler.fn} must have 1 or 2 arguments."
        return event_handler(arg_spec)  # type: ignore


def parse_args_spec(arg_spec: ArgsSpec):
    """Parse the args provided in the ArgsSpec of an event trigger.

    Args:
        arg_spec: The spec of the args.

    Returns:
        The parsed args.
    """
    spec = inspect.getfullargspec(arg_spec)
    return arg_spec(
        *[
            BaseVar(
                _var_name=f"_{l_arg}",
                _var_type=spec.annotations.get(l_arg, FrontendEvent),
                _var_is_local=True,
            )
            for l_arg in spec.args
        ]
    )


def call_event_fn(fn: Callable, arg: Union[Var, ArgsSpec]) -> list[EventSpec]:
    """Call a function to a list of event specs.

    The function should return either a single EventSpec or a list of EventSpecs.
    If the function takes in an arg, the arg will be passed to the function.
    Otherwise, the function will be called with no args.

    Args:
        fn: The function to call.
        arg: The argument to pass to the function.

    Returns:
        The event specs from calling the function.

    Raises:
        ValueError: If the lambda has an invalid signature.
    """
    # Import here to avoid circular imports.
    from reflex.event import EventHandler, EventSpec

    # Get the args of the lambda.
    args = inspect.getfullargspec(fn).args

    if isinstance(arg, ArgsSpec):
        out = fn(*parse_args_spec(arg))  # type: ignore
    else:
        # Call the lambda.
        if len(args) == 0:
            out = fn()
        elif len(args) == 1:
            out = fn(arg)
        else:
            raise ValueError(f"Lambda {fn} must have 0 or 1 arguments.")

    # Convert the output to a list.
    if not isinstance(out, List):
        out = [out]

    # Convert any event specs to event specs.
    events = []
    for e in out:
        # Convert handlers to event specs.
        if isinstance(e, EventHandler):
            if len(args) == 0:
                e = e()
            elif len(args) == 1:
                e = e(arg)  # type: ignore

        # Make sure the event spec is valid.
        if not isinstance(e, EventSpec):
            raise ValueError(f"Lambda {fn} returned an invalid event spec: {e}.")

        # Add the event spec to the chain.
        events.append(e)

    # Return the events.
    return events


def get_handler_args(event_spec: EventSpec) -> tuple[tuple[Var, Var], ...]:
    """Get the handler args for the given event spec.

    Args:
        event_spec: The event spec.

    Returns:
        The handler args.
    """
    args = inspect.getfullargspec(event_spec.handler.fn).args

    return event_spec.args if len(args) > 1 else tuple()


def fix_events(
    events: list[EventHandler | EventSpec] | None,
    token: str,
    router_data: dict[str, Any] | None = None,
) -> list[Event]:
    """Fix a list of events returned by an event handler.

    Args:
        events: The events to fix.
        token: The user token.
        router_data: The optional router data to set in the event.

    Returns:
        The fixed events.
    """
    # If the event handler returns nothing, return an empty list.
    if events is None:
        return []

    # If the handler returns a single event, wrap it in a list.
    if not isinstance(events, List):
        events = [events]

    # Fix the events created by the handler.
    out = []
    for e in events:
        if not isinstance(e, (EventHandler, EventSpec)):
            e = EventHandler(fn=e)
        # Otherwise, create an event from the event spec.
        if isinstance(e, EventHandler):
            e = e()
        assert isinstance(e, EventSpec), f"Unexpected event type, {type(e)}."
        name = format.format_event_handler(e.handler)
        payload = {k._var_name: v._decode() for k, v in e.args}  # type: ignore

        # Create an event and append it to the list.
        out.append(
            Event(
                token=token,
                name=name,
                payload=payload,
                router_data=router_data or {},
            )
        )

    return out


def get_fn_signature(fn: Callable) -> inspect.Signature:
    """Get the signature of a function.

    Args:
        fn: The function.

    Returns:
        The signature of the function.
    """
    signature = inspect.signature(fn)
    new_param = inspect.Parameter(
        "state", inspect.Parameter.POSITIONAL_OR_KEYWORD, annotation=Any
    )
    return signature.replace(parameters=(new_param, *signature.parameters.values()))<|MERGE_RESOLUTION|>--- conflicted
+++ resolved
@@ -174,17 +174,7 @@
         for arg in args:
             # Special case for file uploads.
             if isinstance(arg, FileUpload):
-<<<<<<< HEAD
                 return arg.as_event_spec(handler=self)
-=======
-                return EventSpec(
-                    handler=self,
-                    client_handler_name="uploadFiles",
-                    # `files` is defined in the Upload component's _use_hooks
-                    args=((Var.create_safe("files"), Var.create_safe("files")),),
-                    event_actions=self.event_actions.copy(),
-                )
->>>>>>> 56476d0a
 
             # Otherwise, convert to JSON.
             try:
@@ -336,7 +326,10 @@
                 ),
             )
         return EventSpec(
-            handler=handler, client_handler_name="uploadFiles", args=tuple(spec_args)
+            handler=handler,
+            client_handler_name="uploadFiles",
+            args=tuple(spec_args),
+            event_actions=handler.event_actions.copy(),
         )
 
 
