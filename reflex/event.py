"""Define event classes to connect the frontend and backend."""

from __future__ import annotations

import inspect
from base64 import b64encode
from typing import (
    Any,
    Callable,
    Dict,
    List,
    Optional,
    Tuple,
    Union,
    get_type_hints,
)

from reflex import constants
from reflex.base import Base
from reflex.utils import format
from reflex.utils.types import ArgsSpec
from reflex.vars import BaseVar, Var

try:
    from typing import Annotated
except ImportError:
    from typing_extensions import Annotated


class Event(Base):
    """An event that describes any state change in the app."""

    # The token to specify the client that the event is for.
    token: str

    # The event name.
    name: str

    # The routing data where event occurred
    router_data: Dict[str, Any] = {}

    # The event payload.
    payload: Dict[str, Any] = {}

    @property
    def substate_token(self) -> str:
        """Get the substate token for the event.

        Returns:
            The substate token.
        """
        substate = self.name.rpartition(".")[0]
        return f"{self.token}_{substate}"


BACKGROUND_TASK_MARKER = "_reflex_background_task"


def background(fn):
    """Decorator to mark event handler as running in the background.

    Args:
        fn: The function to decorate.

    Returns:
        The same function, but with a marker set.


    Raises:
        TypeError: If the function is not a coroutine function or async generator.
    """
    if not inspect.iscoroutinefunction(fn) and not inspect.isasyncgenfunction(fn):
        raise TypeError("Background task must be async function or generator.")
    setattr(fn, BACKGROUND_TASK_MARKER, True)
    return fn


class EventActionsMixin(Base):
    """Mixin for DOM event actions."""

    # Whether to `preventDefault` or `stopPropagation` on the event.
    event_actions: Dict[str, Union[bool, int]] = {}

    @property
    def stop_propagation(self):
        """Stop the event from bubbling up the DOM tree.

        Returns:
            New EventHandler-like with stopPropagation set to True.
        """
        return self.copy(
            update={"event_actions": {"stopPropagation": True, **self.event_actions}},
        )

    @property
    def prevent_default(self):
        """Prevent the default behavior of the event.

        Returns:
            New EventHandler-like with preventDefault set to True.
        """
        return self.copy(
            update={"event_actions": {"preventDefault": True, **self.event_actions}},
        )

    def throttle(self, limit_ms: int):
        """Throttle the event handler.

        Args:
            limit_ms: The time in milliseconds to throttle the event handler.

        Returns:
            New EventHandler-like with throttle set to limit_ms.
        """
        return self.copy(
            update={"event_actions": {"throttle": limit_ms, **self.event_actions}},
        )

    def debounce(self, delay_ms: int):
        """Debounce the event handler.

        Args:
            delay_ms: The time in milliseconds to debounce the event handler.

        Returns:
            New EventHandler-like with debounce set to delay_ms.
        """
        return self.copy(
            update={"event_actions": {"debounce": delay_ms, **self.event_actions}},
        )


class EventHandler(EventActionsMixin):
    """An event handler responds to an event to update the state."""

    # The function to call in response to the event.
    fn: Any

    # The full name of the state class this event handler is attached to.
    # Empty string means this event handler is a server side event.
    state_full_name: str = ""

    class Config:
        """The Pydantic config."""

        # Needed to allow serialization of Callable.
        frozen = True

    @classmethod
    def __class_getitem__(cls, args_spec: str) -> Annotated:
        """Get a typed EventHandler.

        Args:
            args_spec: The args_spec of the EventHandler.

        Returns:
            The EventHandler class item.
        """
        return Annotated[cls, args_spec]

    @property
    def is_background(self) -> bool:
        """Whether the event handler is a background task.

        Returns:
            True if the event handler is marked as a background task.
        """
        return getattr(self.fn, BACKGROUND_TASK_MARKER, False)

    def __call__(self, *args: Any) -> EventSpec:
        """Pass arguments to the handler to get an event spec.

        This method configures event handlers that take in arguments.

        Args:
            *args: The arguments to pass to the handler.

        Returns:
            The event spec, containing both the function and args.

        Raises:
            EventHandlerTypeError: If the arguments are invalid.
        """
        from reflex.utils.exceptions import EventHandlerTypeError

        # Get the function args.
        fn_args = inspect.getfullargspec(self.fn).args[1:]
        fn_args = (Var.create_safe(arg) for arg in fn_args)

        # Construct the payload.
        values = []
        for arg in args:
            # Special case for file uploads.
            if isinstance(arg, FileUpload):
                return arg.as_event_spec(handler=self)

            # Otherwise, convert to JSON.
            try:
                values.append(Var.create(arg, _var_is_string=isinstance(arg, str)))
            except TypeError as e:
                raise EventHandlerTypeError(
                    f"Arguments to event handlers must be Vars or JSON-serializable. Got {arg} of type {type(arg)}."
                ) from e
        payload = tuple(zip(fn_args, values))

        # Return the event spec.
        return EventSpec(
            handler=self, args=payload, event_actions=self.event_actions.copy()
        )


class EventSpec(EventActionsMixin):
    """An event specification.

    Whereas an Event object is passed during runtime, a spec is used
    during compile time to outline the structure of an event.
    """

    # The event handler.
    handler: EventHandler

    # The handler on the client to process event.
    client_handler_name: str = ""

    # The arguments to pass to the function.
    args: Tuple[Tuple[Var, Var], ...] = ()

    class Config:
        """The Pydantic config."""

        # Required to allow tuple fields.
        frozen = True

    def with_args(self, args: Tuple[Tuple[Var, Var], ...]) -> EventSpec:
        """Copy the event spec, with updated args.

        Args:
            args: The new args to pass to the function.

        Returns:
            A copy of the event spec, with the new args.
        """
        return type(self)(
            handler=self.handler,
            client_handler_name=self.client_handler_name,
            args=args,
            event_actions=self.event_actions.copy(),
        )

    def add_args(self, *args: Var) -> EventSpec:
        """Add arguments to the event spec.

        Args:
            *args: The arguments to add positionally.

        Returns:
            The event spec with the new arguments.

        Raises:
            EventHandlerTypeError: If the arguments are invalid.
        """
        from reflex.utils.exceptions import EventHandlerTypeError

        # Get the remaining unfilled function args.
        fn_args = inspect.getfullargspec(self.handler.fn).args[1 + len(self.args) :]
        fn_args = (Var.create_safe(arg) for arg in fn_args)

        # Construct the payload.
        values = []
        for arg in args:
            try:
                values.append(Var.create(arg, _var_is_string=isinstance(arg, str)))
            except TypeError as e:
                raise EventHandlerTypeError(
                    f"Arguments to event handlers must be Vars or JSON-serializable. Got {arg} of type {type(arg)}."
                ) from e
        new_payload = tuple(zip(fn_args, values))
        return self.with_args(self.args + new_payload)


class CallableEventSpec(EventSpec):
    """Decorate an EventSpec-returning function to act as both a EventSpec and a function.

    This is used as a compatibility shim for replacing EventSpec objects in the
    API with functions that return a family of EventSpec.
    """

    fn: Optional[Callable[..., EventSpec]] = None

    def __init__(self, fn: Callable[..., EventSpec] | None = None, **kwargs):
        """Initialize a CallableEventSpec.

        Args:
            fn: The function to decorate.
            **kwargs: The kwargs to pass to pydantic initializer
        """
        if fn is not None:
            default_event_spec = fn()
            super().__init__(
                fn=fn,  # type: ignore
                **default_event_spec.dict(),
                **kwargs,
            )
        else:
            super().__init__(**kwargs)

    def __call__(self, *args, **kwargs) -> EventSpec:
        """Call the decorated function.

        Args:
            *args: The args to pass to the function.
            **kwargs: The kwargs to pass to the function.

        Returns:
            The EventSpec returned from calling the function.

        Raises:
            EventHandlerTypeError: If the CallableEventSpec has no associated function.
        """
        from reflex.utils.exceptions import EventHandlerTypeError

        if self.fn is None:
            raise EventHandlerTypeError("CallableEventSpec has no associated function.")
        return self.fn(*args, **kwargs)


class EventChain(EventActionsMixin):
    """Container for a chain of events that will be executed in order."""

    events: List[EventSpec]

    args_spec: Optional[Callable]


# These chains can be used for their side effects when no other events are desired.
stop_propagation = EventChain(events=[], args_spec=lambda: []).stop_propagation
prevent_default = EventChain(events=[], args_spec=lambda: []).prevent_default


class Target(Base):
    """A Javascript event target."""

    checked: bool = False
    value: Any = None


class FrontendEvent(Base):
    """A Javascript event."""

    target: Target = Target()
    key: str = ""
    value: Any = None


class FileUpload(Base):
    """Class to represent a file upload."""

    upload_id: Optional[str] = None
    on_upload_progress: Optional[Union[EventHandler, Callable]] = None

    @staticmethod
    def on_upload_progress_args_spec(_prog: Dict[str, Union[int, float, bool]]):
        """Args spec for on_upload_progress event handler.

        Returns:
            The arg mapping passed to backend event handler
        """
        return [_prog]

    def as_event_spec(self, handler: EventHandler) -> EventSpec:
        """Get the EventSpec for the file upload.

        Args:
            handler: The event handler.

        Returns:
            The event spec for the handler.

        Raises:
            ValueError: If the on_upload_progress is not a valid event handler.
        """
        from reflex.components.core.upload import (
            DEFAULT_UPLOAD_ID,
            upload_files_context_var_data,
        )

        upload_id = self.upload_id or DEFAULT_UPLOAD_ID

        spec_args = [
            (
                Var.create_safe("files"),
                Var.create_safe(f"filesById.{upload_id}")._replace(
                    _var_data=upload_files_context_var_data
                ),
            ),
            (
                Var.create_safe("upload_id"),
                Var.create_safe(upload_id, _var_is_string=True),
            ),
        ]
        if self.on_upload_progress is not None:
            on_upload_progress = self.on_upload_progress
            if isinstance(on_upload_progress, EventHandler):
                events = [
                    call_event_handler(
                        on_upload_progress,
                        self.on_upload_progress_args_spec,
                    ),
                ]
            elif isinstance(on_upload_progress, Callable):
                # Call the lambda to get the event chain.
                events = call_event_fn(
                    on_upload_progress, self.on_upload_progress_args_spec
                )  # type: ignore
            else:
                raise ValueError(f"{on_upload_progress} is not a valid event handler.")
            on_upload_progress_chain = EventChain(
                events=events,
                args_spec=self.on_upload_progress_args_spec,
            )
            formatted_chain = str(format.format_prop(on_upload_progress_chain))
            spec_args.append(
                (
                    Var.create_safe("on_upload_progress"),
                    BaseVar(
                        _var_name=formatted_chain.strip("{}"),
                        _var_type=EventChain,
                    ),
                ),
            )
        return EventSpec(
            handler=handler,
            client_handler_name="uploadFiles",
            args=tuple(spec_args),
            event_actions=handler.event_actions.copy(),
        )


# Alias for rx.upload_files
upload_files = FileUpload


# Special server-side events.
def server_side(name: str, sig: inspect.Signature, **kwargs) -> EventSpec:
    """A server-side event.

    Args:
        name: The name of the event.
        sig: The function signature of the event.
        **kwargs: The arguments to pass to the event.

    Returns:
        An event spec for a server-side event.
    """

    def fn():
        return None

    fn.__qualname__ = name
    fn.__signature__ = sig
    return EventSpec(
        handler=EventHandler(fn=fn),
        args=tuple(
            (Var.create_safe(k), Var.create_safe(v, _var_is_string=isinstance(v, str)))
            for k, v in kwargs.items()
        ),
    )


def redirect(path: str | Var[str], external: Optional[bool] = False) -> EventSpec:
    """Redirect to a new path.

    Args:
        path: The path to redirect to.
        external: Whether to open in new tab or not.

    Returns:
        An event to redirect to the path.
    """
    return server_side(
        "_redirect", get_fn_signature(redirect), path=path, external=external
    )


def console_log(message: str | Var[str]) -> EventSpec:
    """Do a console.log on the browser.

    Args:
        message: The message to log.

    Returns:
        An event to log the message.
    """
    return server_side("_console", get_fn_signature(console_log), message=message)


def window_alert(message: str | Var[str]) -> EventSpec:
    """Create a window alert on the browser.

    Args:
        message: The message to alert.

    Returns:
        An event to alert the message.
    """
    return server_side("_alert", get_fn_signature(window_alert), message=message)


def set_focus(ref: str) -> EventSpec:
    """Set focus to specified ref.

    Args:
        ref: The ref.

    Returns:
        An event to set focus on the ref
    """
    return server_side(
        "_set_focus",
        get_fn_signature(set_focus),
        ref=Var.create_safe(format.format_ref(ref), _var_is_string=True),
    )


def scroll_to(elem_id: str) -> EventSpec:
    """Select the id of a html element for scrolling into view.

    Args:
        elem_id: the id of the element

    Returns:
        An EventSpec to scroll the page to the selected element.
    """
    js_code = f"document.getElementById('{elem_id}').scrollIntoView();"

    return call_script(js_code)


def set_value(ref: str, value: Any) -> EventSpec:
    """Set the value of a ref.

    Args:
        ref: The ref.
        value: The value to set.

    Returns:
        An event to set the ref.
    """
    return server_side(
        "_set_value",
        get_fn_signature(set_value),
        ref=Var.create_safe(format.format_ref(ref), _var_is_string=True),
        value=value,
    )


def remove_cookie(key: str, options: dict[str, Any] | None = None) -> EventSpec:
    """Remove a cookie on the frontend.

    Args:
        key: The key identifying the cookie to be removed.
        options: Support all the cookie options from RFC 6265

    Returns:
        EventSpec: An event to remove a cookie.
    """
    options = options or {}
    options["path"] = options.get("path", "/")
    return server_side(
        "_remove_cookie",
        get_fn_signature(remove_cookie),
        key=key,
        options=options,
    )


def clear_local_storage() -> EventSpec:
    """Set a value in the local storage on the frontend.

    Returns:
        EventSpec: An event to clear the local storage.
    """
    return server_side(
        "_clear_local_storage",
        get_fn_signature(clear_local_storage),
    )


def remove_local_storage(key: str) -> EventSpec:
    """Set a value in the local storage on the frontend.

    Args:
        key: The key identifying the variable in the local storage to remove.

    Returns:
        EventSpec: An event to remove an item based on the provided key in local storage.
    """
    return server_side(
        "_remove_local_storage",
        get_fn_signature(remove_local_storage),
        key=key,
    )


def set_clipboard(content: str) -> EventSpec:
    """Set the text in content in the clipboard.

    Args:
        content: The text to add to clipboard.

    Returns:
        EventSpec: An event to set some content in the clipboard.
    """
    return server_side(
        "_set_clipboard",
        get_fn_signature(set_clipboard),
        content=content,
    )


def download(
    url: str | Var | None = None,
    filename: Optional[str | Var] = None,
    data: str | bytes | Var | None = None,
) -> EventSpec:
    """Download the file at a given path or with the specified data.

    Args:
        url: The URL to the file to download.
        filename: The name that the file should be saved as after download.
        data: The data to download.

    Raises:
        ValueError: If the URL provided is invalid, both URL and data are provided,
            or the data is not an expected type.

    Returns:
        EventSpec: An event to download the associated file.
    """
    from reflex.components.core.cond import cond

    if isinstance(url, str):
        if not url.startswith("/"):
            raise ValueError("The URL argument should start with a /")

        # if filename is not provided, infer it from url
        if filename is None:
            filename = url.rpartition("/")[-1]

    if filename is None:
        filename = ""

    if data is not None:
        if url is not None:
            raise ValueError("Cannot provide both URL and data to download.")

        if isinstance(data, str):
            # Caller provided a plain text string to download.
            url = "data:text/plain," + data
        elif isinstance(data, Var):
            # Need to check on the frontend if the Var already looks like a data: URI.
            is_data_url = data._replace(
                _var_name=(
                    f"typeof {data._var_full_name} == 'string' && "
                    f"{data._var_full_name}.startsWith('data:')"
                ),
                _var_type=bool,
                _var_is_string=False,
                _var_full_name_needs_state_prefix=False,
            )
            # If it's a data: URI, use it as is, otherwise convert the Var to JSON in a data: URI.
            url = cond(  # type: ignore
                is_data_url,
                data,
                "data:text/plain," + data.to_string(),  # type: ignore
            )
        elif isinstance(data, bytes):
            # Caller provided bytes, so base64 encode it as a data: URI.
            b64_data = b64encode(data).decode("utf-8")
            url = "data:application/octet-stream;base64," + b64_data
        else:
            raise ValueError(
                f"Invalid data type {type(data)} for download. Use `str` or `bytes`."
            )

    return server_side(
        "_download",
        get_fn_signature(download),
        url=url,
        filename=filename,
    )


def _callback_arg_spec(eval_result):
    """ArgSpec for call_script callback function.

    Args:
        eval_result: The result of the javascript execution.

    Returns:
        Args for the callback function
    """
    return [eval_result]


def call_script(
    javascript_code: str,
    callback: EventSpec
    | EventHandler
    | Callable
    | List[EventSpec | EventHandler | Callable]
    | None = None,
) -> EventSpec:
    """Create an event handler that executes arbitrary javascript code.

    Args:
        javascript_code: The code to execute.
        callback: EventHandler that will receive the result of evaluating the javascript code.

    Returns:
        EventSpec: An event that will execute the client side javascript.
    """
    callback_kwargs = {}
    if callback is not None:
<<<<<<< HEAD
        arg_name = parse_args_spec(_callback_arg_spec)[0]._var_name
        if isinstance(callback, EventHandler):
            event_spec = call_event_handler(callback, _callback_arg_spec)
        elif isinstance(callback, FunctionType):
            event_spec = call_event_fn(callback, _callback_arg_spec)[0]
        else:
            raise ValueError(f"Cannot use {callback!r} as a call_script callback.")
=======
>>>>>>> d96baac7
        callback_kwargs = {
            "callback": format.format_queue_events(
                callback,
                args_spec=lambda result: [result],
            )
        }
    return server_side(
        "_call_script",
        get_fn_signature(call_script),
        javascript_code=javascript_code,
        **callback_kwargs,
    )


def get_event(state, event):
    """Get the event from the given state.

    Args:
        state: The state.
        event: The event.

    Returns:
        The event.
    """
    return f"{state.get_name()}.{event}"


def get_hydrate_event(state) -> str:
    """Get the name of the hydrate event for the state.

    Args:
        state: The state.

    Returns:
        The name of the hydrate event.
    """
    return get_event(state, constants.CompileVars.HYDRATE)


def call_event_handler(
    event_handler: EventHandler | EventSpec,
    arg_spec: ArgsSpec,
) -> EventSpec:
    """Call an event handler to get the event spec.

    This function will inspect the function signature of the event handler.
    If it takes in an arg, the arg will be passed to the event handler.
    Otherwise, the event handler will be called with no args.

    Args:
        event_handler: The event handler.
        arg_spec: The lambda that define the argument(s) to pass to the event handler.

    Raises:
        ValueError: if number of arguments expected by event_handler doesn't match the spec.

    Returns:
        The event spec from calling the event handler.
    """
    parsed_args = parse_args_spec(arg_spec)  # type: ignore

    if isinstance(event_handler, EventSpec):
        # Handle partial application of EventSpec args
        return event_handler.add_args(*parsed_args)

    args = inspect.getfullargspec(event_handler.fn).args
    if len(args) == len(["self", *parsed_args]):
        return event_handler(*parsed_args)  # type: ignore
    else:
        source = inspect.getsource(arg_spec)  # type: ignore
        raise ValueError(
            f"number of arguments in {event_handler.fn.__qualname__} "
            f"doesn't match the definition of the event trigger '{source.strip().strip(',')}'"
        )


def parse_args_spec(arg_spec: ArgsSpec):
    """Parse the args provided in the ArgsSpec of an event trigger.

    Args:
        arg_spec: The spec of the args.

    Returns:
        The parsed args.
    """
    spec = inspect.getfullargspec(arg_spec)
    annotations = get_type_hints(arg_spec)
    return arg_spec(
        *[
            BaseVar(
                _var_name=f"_{l_arg}",
                _var_type=annotations.get(l_arg, FrontendEvent),
                _var_is_local=True,
            )
            for l_arg in spec.args
        ]
    )


def call_event_fn(fn: Callable, arg: Union[Var, ArgsSpec]) -> list[EventSpec]:
    """Call a function to a list of event specs.

    The function should return either a single EventSpec or a list of EventSpecs.
    If the function takes in an arg, the arg will be passed to the function.
    Otherwise, the function will be called with no args.

    Args:
        fn: The function to call.
        arg: The argument to pass to the function.

    Returns:
        The event specs from calling the function.

    Raises:
        EventHandlerValueError: If the lambda has an invalid signature.
    """
    # Import here to avoid circular imports.
    from reflex.event import EventHandler, EventSpec
    from reflex.utils.exceptions import EventHandlerValueError

    # Get the args of the lambda.
    args = inspect.getfullargspec(fn).args

    if isinstance(arg, ArgsSpec):
        out = fn(*parse_args_spec(arg))  # type: ignore
    else:
        # Call the lambda.
        if len(args) == 0:
            out = fn()
        elif len(args) == 1:
            out = fn(arg)
        else:
            raise EventHandlerValueError(f"Lambda {fn} must have 0 or 1 arguments.")

    # Convert the output to a list.
    if not isinstance(out, List):
        out = [out]

    # Convert any event specs to event specs.
    events = []
    for e in out:
        # Convert handlers to event specs.
        if isinstance(e, EventHandler):
            if len(args) == 0:
                e = e()
            elif len(args) == 1:
                e = e(arg)  # type: ignore

        # Make sure the event spec is valid.
        if not isinstance(e, EventSpec):
            raise EventHandlerValueError(
                f"Lambda {fn} returned an invalid event spec: {e}."
            )

        # Add the event spec to the chain.
        events.append(e)

    # Return the events.
    return events


def get_handler_args(event_spec: EventSpec) -> tuple[tuple[Var, Var], ...]:
    """Get the handler args for the given event spec.

    Args:
        event_spec: The event spec.

    Returns:
        The handler args.
    """
    args = inspect.getfullargspec(event_spec.handler.fn).args

    return event_spec.args if len(args) > 1 else tuple()


def fix_events(
    events: list[EventHandler | EventSpec] | None,
    token: str,
    router_data: dict[str, Any] | None = None,
) -> list[Event]:
    """Fix a list of events returned by an event handler.

    Args:
        events: The events to fix.
        token: The user token.
        router_data: The optional router data to set in the event.

    Returns:
        The fixed events.
    """
    # If the event handler returns nothing, return an empty list.
    if events is None:
        return []

    # If the handler returns a single event, wrap it in a list.
    if not isinstance(events, List):
        events = [events]

    # Fix the events created by the handler.
    out = []
    for e in events:
        if isinstance(e, Event):
            # If the event is already an event, append it to the list.
            out.append(e)
            continue
        if not isinstance(e, (EventHandler, EventSpec)):
            e = EventHandler(fn=e)
        # Otherwise, create an event from the event spec.
        if isinstance(e, EventHandler):
            e = e()
        assert isinstance(e, EventSpec), f"Unexpected event type, {type(e)}."
        name = format.format_event_handler(e.handler)
        payload = {k._var_name: v._decode() for k, v in e.args}  # type: ignore

        # Filter router_data to reduce payload size
        event_router_data = {
            k: v
            for k, v in (router_data or {}).items()
            if k in constants.route.ROUTER_DATA_INCLUDE
        }
        # Create an event and append it to the list.
        out.append(
            Event(
                token=token,
                name=name,
                payload=payload,
                router_data=event_router_data,
            )
        )

    return out


def get_fn_signature(fn: Callable) -> inspect.Signature:
    """Get the signature of a function.

    Args:
        fn: The function.

    Returns:
        The signature of the function.
    """
    signature = inspect.signature(fn)
    new_param = inspect.Parameter(
        "state", inspect.Parameter.POSITIONAL_OR_KEYWORD, annotation=Any
    )
    return signature.replace(parameters=(new_param, *signature.parameters.values()))<|MERGE_RESOLUTION|>--- conflicted
+++ resolved
@@ -722,16 +722,6 @@
     """
     callback_kwargs = {}
     if callback is not None:
-<<<<<<< HEAD
-        arg_name = parse_args_spec(_callback_arg_spec)[0]._var_name
-        if isinstance(callback, EventHandler):
-            event_spec = call_event_handler(callback, _callback_arg_spec)
-        elif isinstance(callback, FunctionType):
-            event_spec = call_event_fn(callback, _callback_arg_spec)[0]
-        else:
-            raise ValueError(f"Cannot use {callback!r} as a call_script callback.")
-=======
->>>>>>> d96baac7
         callback_kwargs = {
             "callback": format.format_queue_events(
                 callback,
