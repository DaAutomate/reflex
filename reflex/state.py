"""Define the reflex state specification."""
from __future__ import annotations

import asyncio
import contextlib
import copy
import functools
import inspect
import json
import traceback
import urllib.parse
import uuid
from abc import ABC, abstractmethod
from collections import defaultdict
from types import FunctionType, MethodType
from typing import (
    Any,
    AsyncIterator,
    Callable,
    ClassVar,
    Dict,
    List,
    Optional,
    Sequence,
    Set,
    Type,
)

import cloudpickle
import pydantic
import wrapt
from redis.asyncio import Redis

from reflex import constants
from reflex.base import Base
from reflex.event import (
    Event,
    EventHandler,
    EventSpec,
    _no_chain_background_task,
    fix_events,
    window_alert,
)
from reflex.utils import console, format, prerequisites, types
from reflex.utils.exceptions import ImmutableStateError, LockExpiredError
from reflex.vars import BaseVar, ComputedVar, Var

Delta = Dict[str, Any]


class HeaderData(Base):
    """An object containing headers data."""

    host: str = ""
    origin: str = ""
    upgrade: str = ""
    connection: str = ""
    pragma: str = ""
    cache_control: str = ""
    user_agent: str = ""
    sec_websocket_version: str = ""
    sec_websocket_key: str = ""
    sec_websocket_extensions: str = ""
    accept_encoding: str = ""
    accept_language: str = ""

    def __init__(self, router_data: Optional[dict] = None):
        """Initalize the HeaderData object based on router_data.

        Args:
            router_data: the router_data dict.
        """
        super().__init__()
        if router_data:
            for k, v in router_data.get(constants.RouteVar.HEADERS, {}).items():
                setattr(self, format.to_snake_case(k), v)


class PageData(Base):
    """An object containing page data."""

    host: str = ""  #  repeated with self.headers.origin (remove or keep the duplicate?)
    path: str = ""
    raw_path: str = ""
    full_path: str = ""
    full_raw_path: str = ""
    params: dict = {}

    def __init__(self, router_data: Optional[dict] = None):
        """Initalize the PageData object based on router_data.

        Args:
            router_data: the router_data dict.
        """
        super().__init__()
        if router_data:
            self.host = router_data.get(constants.RouteVar.HEADERS, {}).get("origin")
            self.path = router_data.get(constants.RouteVar.PATH, "")
            self.raw_path = router_data.get(constants.RouteVar.ORIGIN, "")
            self.full_path = f"{self.host}{self.path}"
            self.full_raw_path = f"{self.host}{self.raw_path}"
            self.params = router_data.get(constants.RouteVar.QUERY, {})


class SessionData(Base):
    """An object containing session data."""

    client_token: str = ""
    client_ip: str = ""
    session_id: str = ""

    def __init__(self, router_data: Optional[dict] = None):
        """Initalize the SessionData object based on router_data.

        Args:
            router_data: the router_data dict.
        """
        super().__init__()
        if router_data:
            self.client_token = router_data.get(constants.RouteVar.CLIENT_TOKEN, "")
            self.client_ip = router_data.get(constants.RouteVar.CLIENT_IP, "")
            self.session_id = router_data.get(constants.RouteVar.SESSION_ID, "")


class RouterData(Base):
    """An object containing RouterData."""

    session: SessionData = SessionData()
    headers: HeaderData = HeaderData()
    page: PageData = PageData()

    def __init__(self, router_data: Optional[dict] = None):
        """Initialize the RouterData object.

        Args:
            router_data: the router_data dict.
        """
        super().__init__()
        self.session = SessionData(router_data)
        self.headers = HeaderData(router_data)
        self.page = PageData(router_data)


class State(Base, ABC, extra=pydantic.Extra.allow):
    """The state of the app."""

    # A map from the var name to the var.
    vars: ClassVar[Dict[str, Var]] = {}

    # The base vars of the class.
    base_vars: ClassVar[Dict[str, BaseVar]] = {}

    # The computed vars of the class.
    computed_vars: ClassVar[Dict[str, ComputedVar]] = {}

    # Vars inherited by the parent state.
    inherited_vars: ClassVar[Dict[str, Var]] = {}

    # Backend vars that are never sent to the client.
    backend_vars: ClassVar[Dict[str, Any]] = {}

    # Backend vars inherited
    inherited_backend_vars: ClassVar[Dict[str, Any]] = {}

    # The event handlers.
    event_handlers: ClassVar[Dict[str, EventHandler]] = {}

    # The parent state.
    parent_state: Optional[State] = None

    # The substates of the state.
    substates: Dict[str, State] = {}

    # The set of dirty vars.
    dirty_vars: Set[str] = set()

    # The set of dirty substates.
    dirty_substates: Set[str] = set()

    # The routing path that triggered the state
    router_data: Dict[str, Any] = {}

    # Mapping of var name to set of computed variables that depend on it
    computed_var_dependencies: Dict[str, Set[str]] = {}

    # Mapping of var name to set of substates that depend on it
    substate_var_dependencies: Dict[str, Set[str]] = {}

    # Per-instance copy of backend variable values
    _backend_vars: Dict[str, Any] = {}

    # The router data for the current page
    router: RouterData = RouterData()

    def __init__(self, *args, parent_state: State | None = None, **kwargs):
        """Initialize the state.

        Args:
            *args: The args to pass to the Pydantic init method.
            parent_state: The parent state.
            **kwargs: The kwargs to pass to the Pydantic init method.

        Raises:
            ValueError: If a substate class shadows another.
        """
        kwargs["parent_state"] = parent_state
        super().__init__(*args, **kwargs)

        # initialize per-instance var dependency tracking
        self.computed_var_dependencies = defaultdict(set)
        self.substate_var_dependencies = defaultdict(set)

        # Setup the substates.
        for substate in self.get_substates():
            substate_name = substate.get_name()
            if substate_name in self.substates:
                raise ValueError(
                    f"The substate class '{substate_name}' has been defined multiple times. Shadowing "
                    f"substate classes is not allowed."
                )
            self.substates[substate_name] = substate(parent_state=self)
        # Convert the event handlers to functions.
        self._init_event_handlers()

        # Initialize computed vars dependencies.
        inherited_vars = set(self.inherited_vars).union(
            set(self.inherited_backend_vars),
        )
        for cvar_name, cvar in self.computed_vars.items():
            # Add the dependencies.
            for var in cvar._deps(objclass=type(self)):
                self.computed_var_dependencies[var].add(cvar_name)
                if var in inherited_vars:
                    # track that this substate depends on its parent for this var
                    state_name = self.get_name()
                    parent_state = self.parent_state
                    while parent_state is not None and var in parent_state.vars:
                        parent_state.substate_var_dependencies[var].add(state_name)
                        state_name, parent_state = (
                            parent_state.get_name(),
                            parent_state.parent_state,
                        )

        # Create a fresh copy of the backend variables for this instance
        self._backend_vars = copy.deepcopy(self.backend_vars)

    def _init_event_handlers(self, state: State | None = None):
        """Initialize event handlers.

        Allow event handlers to be called directly on the instance. This is
        called recursively for all parent states.

        Args:
            state: The state to initialize the event handlers on.
        """
        if state is None:
            state = self

        # Convert the event handlers to functions.
        for name, event_handler in state.event_handlers.items():
            if event_handler.is_background:
                fn = _no_chain_background_task(type(state), name, event_handler.fn)
            else:
                fn = functools.partial(event_handler.fn, self)
            fn.__module__ = event_handler.fn.__module__  # type: ignore
            fn.__qualname__ = event_handler.fn.__qualname__  # type: ignore
            setattr(self, name, fn)

        # Also allow direct calling of parent state event handlers
        if state.parent_state is not None:
            self._init_event_handlers(state.parent_state)

    def __repr__(self) -> str:
        """Get the string representation of the state.

        Returns:
            The string representation of the state.
        """
        return f"{self.__class__.__name__}({self.dict()})"

    @classmethod
    def __init_subclass__(cls, **kwargs):
        """Do some magic for the subclass initialization.

        Args:
            **kwargs: The kwargs to pass to the pydantic init_subclass method.
        """
        super().__init_subclass__(**kwargs)
        # Event handlers should not shadow builtin state methods.
        cls._check_overridden_methods()

        # Get the parent vars.
        parent_state = cls.get_parent_state()
        if parent_state is not None:
            cls.inherited_vars = parent_state.vars
            cls.inherited_backend_vars = parent_state.backend_vars

        cls.new_backend_vars = {
            name: value
            for name, value in cls.__dict__.items()
            if types.is_backend_variable(name)
            and name not in cls.inherited_backend_vars
            and not isinstance(value, FunctionType)
        }

        cls.backend_vars = {**cls.inherited_backend_vars, **cls.new_backend_vars}

        # Set the base and computed vars.
        cls.base_vars = {
            f.name: BaseVar(_var_name=f.name, _var_type=f.outer_type_)._var_set_state(
                cls
            )
            for f in cls.get_fields().values()
            if f.name not in cls.get_skip_vars()
        }
        cls.computed_vars = {
            v._var_name: v._var_set_state(cls)
            for v in cls.__dict__.values()
            if isinstance(v, ComputedVar)
        }
        cls.vars = {
            **cls.inherited_vars,
            **cls.base_vars,
            **cls.computed_vars,
        }
        cls.event_handlers = {}

        # Setup the base vars at the class level.
        for prop in cls.base_vars.values():
            cls._init_var(prop)

        # Set up the event handlers.
        events = {
            name: fn
            for name, fn in cls.__dict__.items()
            if not name.startswith("_")
            and isinstance(fn, Callable)
            and not isinstance(fn, EventHandler)
        }
        for name, fn in events.items():
            handler = EventHandler(fn=fn)
            cls.event_handlers[name] = handler
            setattr(cls, name, handler)

    @classmethod
    def _check_overridden_methods(cls):
        """Check for shadow methods and raise error if any.

        Raises:
            NameError: When an event handler shadows an inbuilt state method.
        """
        overridden_methods = set()
        state_base_functions = cls._get_base_functions()
        for name, method in inspect.getmembers(cls, inspect.isfunction):
            # Check if the method is overridden and not a dunder method
            if (
                not name.startswith("__")
                and method.__name__ in state_base_functions
                and state_base_functions[method.__name__] != method
            ):
                overridden_methods.add(method.__name__)

        for method_name in overridden_methods:
            raise NameError(
                f"The event handler name `{method_name}` shadows a builtin State method; use a different name instead"
            )

    @classmethod
    def get_skip_vars(cls) -> set[str]:
        """Get the vars to skip when serializing.

        Returns:
            The vars to skip when serializing.
        """
        return set(cls.inherited_vars) | {
            "parent_state",
            "substates",
            "dirty_vars",
            "dirty_substates",
            "router_data",
            "computed_var_dependencies",
            "substate_var_dependencies",
            "_backend_vars",
        }

    @classmethod
    @functools.lru_cache()
    def get_parent_state(cls) -> Type[State] | None:
        """Get the parent state.

        Returns:
            The parent state.
        """
        parent_states = [
            base
            for base in cls.__bases__
            if types._issubclass(base, State) and base is not State
        ]
        assert len(parent_states) < 2, "Only one parent state is allowed."
        return parent_states[0] if len(parent_states) == 1 else None  # type: ignore

    @classmethod
    @functools.lru_cache()
    def get_substates(cls) -> set[Type[State]]:
        """Get the substates of the state.

        Returns:
            The substates of the state.
        """
        return set(cls.__subclasses__())

    @classmethod
    @functools.lru_cache()
    def get_name(cls) -> str:
        """Get the name of the state.

        Returns:
            The name of the state.
        """
        return format.to_snake_case(cls.__name__)

    @classmethod
    @functools.lru_cache()
    def get_full_name(cls) -> str:
        """Get the full name of the state.

        Returns:
            The full name of the state.
        """
        name = cls.get_name()
        parent_state = cls.get_parent_state()
        if parent_state is not None:
            name = ".".join((parent_state.get_full_name(), name))
        return name

    @classmethod
    @functools.lru_cache()
    def get_class_substate(cls, path: Sequence[str]) -> Type[State]:
        """Get the class substate.

        Args:
            path: The path to the substate.

        Returns:
            The class substate.

        Raises:
            ValueError: If the substate is not found.
        """
        if len(path) == 0:
            return cls
        if path[0] == cls.get_name():
            if len(path) == 1:
                return cls
            path = path[1:]
        for substate in cls.get_substates():
            if path[0] == substate.get_name():
                return substate.get_class_substate(path[1:])
        raise ValueError(f"Invalid path: {path}")

    @classmethod
    def get_class_var(cls, path: Sequence[str]) -> Any:
        """Get the class var.

        Args:
            path: The path to the var.

        Returns:
            The class var.

        Raises:
            ValueError: If the path is invalid.
        """
        path, name = path[:-1], path[-1]
        substate = cls.get_class_substate(tuple(path))
        if not hasattr(substate, name):
            raise ValueError(f"Invalid path: {path}")
        return getattr(substate, name)

    @classmethod
    def _init_var(cls, prop: BaseVar):
        """Initialize a variable.

        Args:
            prop: The variable to initialize

        Raises:
            TypeError: if the variable has an incorrect type
        """
        if not types.is_valid_var_type(prop._var_type):
            raise TypeError(
                "State vars must be primitive Python types, "
                "Plotly figures, Pandas dataframes, "
                "or subclasses of rx.Base. "
                f'Found var "{prop._var_name}" with type {prop._var_type}.'
            )
        cls._set_var(prop)
        cls._create_setter(prop)
        cls._set_default_value(prop)

    @classmethod
    def add_var(cls, name: str, type_: Any, default_value: Any = None):
        """Add dynamically a variable to the State.

        The variable added this way can be used in the same way as a variable
        defined statically in the model.

        Args:
            name: The name of the variable
            type_: The type of the variable
            default_value: The default value of the variable

        Raises:
            NameError: if a variable of this name already exists
        """
        if name in cls.__fields__:
            raise NameError(
                f"The variable '{name}' already exist. Use a different name"
            )

        # create the variable based on name and type
        var = BaseVar(_var_name=name, _var_type=type_)
        var._var_set_state(cls)

        # add the pydantic field dynamically (must be done before _init_var)
        cls.add_field(var, default_value)

        cls._init_var(var)

        # update the internal dicts so the new variable is correctly handled
        cls.base_vars.update({name: var})
        cls.vars.update({name: var})

        # let substates know about the new variable
        for substate_class in cls.__subclasses__():
            substate_class.vars.setdefault(name, var)

    @classmethod
    def _set_var(cls, prop: BaseVar):
        """Set the var as a class member.

        Args:
            prop: The var instance to set.
        """
        setattr(cls, prop._var_name, prop)

    @classmethod
    def _create_setter(cls, prop: BaseVar):
        """Create a setter for the var.

        Args:
            prop: The var to create a setter for.
        """
        setter_name = prop.get_setter_name(include_state=False)
        if setter_name not in cls.__dict__:
            event_handler = EventHandler(fn=prop.get_setter())
            cls.event_handlers[setter_name] = event_handler
            setattr(cls, setter_name, event_handler)

    @classmethod
    def _set_default_value(cls, prop: BaseVar):
        """Set the default value for the var.

        Args:
            prop: The var to set the default value for.
        """
        # Get the pydantic field for the var.
        field = cls.get_fields()[prop._var_name]
        if field.required:
            default_value = prop.get_default_value()
            if default_value is not None:
                field.required = False
                field.default = default_value
<<<<<<< HEAD
        if (
            not field.required
            and field.default is None
            and not types.is_optional(prop._var_type)
        ):
            # ensure frontend uses null coalescing when accessing
            prop._var_type = Optional[prop._var_type]
=======
>>>>>>> f404205c

    @staticmethod
    def _get_base_functions() -> dict[str, FunctionType]:
        """Get all functions of the state class excluding dunder methods.

        Returns:
            The functions of rx.State class as a dict.
        """
        return {
            func[0]: func[1]
            for func in inspect.getmembers(State, predicate=inspect.isfunction)
            if not func[0].startswith("__")
        }

    def get_token(self) -> str:
        """Return the token of the client associated with this state.

        Returns:
            The token of the client.
        """
        console.deprecate(
            feature_name="get_token",
            reason="replaced by `State.router.session.client_token`",
            deprecation_version="0.3.0",
            removal_version="0.3.1",
        )
        return self.router_data.get(constants.RouteVar.CLIENT_TOKEN, "")

    def get_sid(self) -> str:
        """Return the session ID of the client associated with this state.

        Returns:
            The session ID of the client.
        """
        console.deprecate(
            feature_name="get_sid",
            reason="replaced by `State.router.session.session_id`",
            deprecation_version="0.3.0",
            removal_version="0.3.1",
        )
        return self.router_data.get(constants.RouteVar.SESSION_ID, "")

    def get_headers(self) -> Dict:
        """Return the headers of the client associated with this state.

        Returns:
            The headers of the client.
        """
        console.deprecate(
            feature_name="get_headers",
            reason="replaced by `State.router.headers`",
            deprecation_version="0.3.0",
            removal_version="0.3.1",
        )
        return self.router_data.get(constants.RouteVar.HEADERS, {})

    def get_client_ip(self) -> str:
        """Return the IP of the client associated with this state.

        Returns:
            The IP of the client.
        """
        console.deprecate(
            feature_name="get_client_ip",
            reason="replaced by `State.router.session.client_ip`",
            deprecation_version="0.3.0",
            removal_version="0.3.1",
        )
        return self.router_data.get(constants.RouteVar.CLIENT_IP, "")

    def get_current_page(self, origin=False) -> str:
        """Obtain the path of current page from the router data.

        Args:
            origin: whether to return the base route as shown in browser

        Returns:
            The current page.
        """
        console.deprecate(
            feature_name="get_current_page",
            reason="replaced by State.router.page / self.router.page",
            deprecation_version="0.3.0",
            removal_version="0.3.1",
        )

        return self.router.page.raw_path if origin else self.router.page.path

    def get_query_params(self) -> dict[str, str]:
        """Obtain the query parameters for the queried page.

        The query object contains both the URI parameters and the GET parameters.

        Returns:
            The dict of query parameters.
        """
        console.deprecate(
            feature_name="get_query_params",
            reason="replaced by `State.router.page.params`",
            deprecation_version="0.3.0",
            removal_version="0.3.1",
        )
        return self.router_data.get(constants.RouteVar.QUERY, {})

    def get_cookies(self) -> dict[str, str]:
        """Obtain the cookies of the client stored in the browser.

        Returns:
                The dict of cookies.
        """
        console.deprecate(
            feature_name=f"rx.get_cookies",
            reason="and has been replaced by rx.Cookie, which can be used as a state var",
            deprecation_version="0.3.0",
            removal_version="0.3.1",
        )
        cookie_dict = {}
        cookies = self.get_headers().get(constants.RouteVar.COOKIE, "").split(";")

        cookie_pairs = [cookie.split("=") for cookie in cookies if cookie]

        for pair in cookie_pairs:
            key, value = pair[0].strip(), urllib.parse.unquote(pair[1].strip())
            try:
                # cast non-string values to the actual types.
                value = json.loads(value)
            except json.JSONDecodeError:
                pass
            finally:
                cookie_dict[key] = value
        return cookie_dict

    @classmethod
    def setup_dynamic_args(cls, args: dict[str, str]):
        """Set up args for easy access in renderer.

        Args:
            args: a dict of args
        """

        def argsingle_factory(param):
            @ComputedVar
            def inner_func(self) -> str:
                return self.router.page.params.get(param, "")

            return inner_func

        def arglist_factory(param):
            @ComputedVar
            def inner_func(self) -> List:
                return self.router.page.params.get(param, [])

            return inner_func

        for param, value in args.items():
            if value == constants.RouteArgType.SINGLE:
                func = argsingle_factory(param)
            elif value == constants.RouteArgType.LIST:
                func = arglist_factory(param)
            else:
                continue
            # to allow passing as a prop
            func._var_name = param
            cls.vars[param] = cls.computed_vars[param] = func._var_set_state(cls)  # type: ignore
            setattr(cls, param, func)

    def __getattribute__(self, name: str) -> Any:
        """Get the state var.

        If the var is inherited, get the var from the parent state.

        Args:
            name: The name of the var.

        Returns:
            The value of the var.
        """
        # If the state hasn't been initialized yet, return the default value.
        if not super().__getattribute__("__dict__"):
            return super().__getattribute__(name)

        inherited_vars = {
            **super().__getattribute__("inherited_vars"),
            **super().__getattribute__("inherited_backend_vars"),
        }
        if name in inherited_vars:
            return getattr(super().__getattribute__("parent_state"), name)

        backend_vars = super().__getattribute__("_backend_vars")
        if name in backend_vars:
            value = backend_vars[name]
        else:
            value = super().__getattribute__(name)

        if isinstance(value, MutableProxy.__mutable_types__) and (
            name in super().__getattribute__("base_vars") or name in backend_vars
        ):
            # track changes in mutable containers (list, dict, set, etc)
            return MutableProxy(wrapped=value, state=self, field_name=name)

        return value

    def __setattr__(self, name: str, value: Any):
        """Set the attribute.

        If the attribute is inherited, set the attribute on the parent state.

        Args:
            name: The name of the attribute.
            value: The value of the attribute.
        """
        if isinstance(value, MutableProxy):
            # unwrap proxy objects when assigning back to the state
            value = value.__wrapped__

        # Set the var on the parent state.
        inherited_vars = {**self.inherited_vars, **self.inherited_backend_vars}
        if name in inherited_vars:
            setattr(self.parent_state, name, value)
            return

        if types.is_backend_variable(name) and name != "_backend_vars":
            self._backend_vars.__setitem__(name, value)
            self.dirty_vars.add(name)
            self._mark_dirty()
            return

        # Set the attribute.
        super().__setattr__(name, value)

        # Add the var to the dirty list.
        if name in self.vars or name in self.computed_var_dependencies:
            self.dirty_vars.add(name)
            self._mark_dirty()

        # For now, handle router_data updates as a special case
        if name == constants.ROUTER_DATA:
            self.dirty_vars.add(name)
            self._mark_dirty()
            # propagate router_data updates down the state tree
            for substate in self.substates.values():
                setattr(substate, name, value)

    def reset(self):
        """Reset all the base vars to their default values."""
        # Reset the base vars.
        fields = self.get_fields()
        for prop_name in self.base_vars:
            if prop_name == constants.ROUTER:
                continue  # never reset the router data
            setattr(self, prop_name, copy.deepcopy(fields[prop_name].default))

        # Recursively reset the substates.
        for substate in self.substates.values():
            substate.reset()

    def _reset_client_storage(self):
        """Reset client storage base vars to their default values."""
        # Client-side storage is reset during hydrate so that clearing cookies
        # on the browser also resets the values on the backend.
        fields = self.get_fields()
        for prop_name in self.base_vars:
            field = fields[prop_name]
            if isinstance(field.default, ClientStorageBase) or (
                isinstance(field.type_, type)
                and issubclass(field.type_, ClientStorageBase)
            ):
                setattr(self, prop_name, copy.deepcopy(field.default))

        # Recursively reset the substate client storage.
        for substate in self.substates.values():
            substate._reset_client_storage()

    def get_substate(self, path: Sequence[str]) -> State | None:
        """Get the substate.

        Args:
            path: The path to the substate.

        Returns:
            The substate.

        Raises:
            ValueError: If the substate is not found.
        """
        if len(path) == 0:
            return self
        if path[0] == self.get_name():
            if len(path) == 1:
                return self
            path = path[1:]
        if path[0] not in self.substates:
            raise ValueError(f"Invalid path: {path}")
        return self.substates[path[0]].get_substate(path[1:])

    def _get_event_handler(
        self, event: Event
    ) -> tuple[State | StateProxy, EventHandler]:
        """Get the event handler for the given event.

        Args:
            event: The event to get the handler for.


        Returns:
            The event handler.

        Raises:
            ValueError: If the event handler or substate is not found.
        """
        # Get the event handler.
        path = event.name.split(".")
        path, name = path[:-1], path[-1]
        substate = self.get_substate(path)
        if not substate:
            raise ValueError(
                "The value of state cannot be None when processing an event."
            )
        handler = substate.event_handlers[name]

        # For background tasks, proxy the state
        if handler.is_background:
            substate = StateProxy(substate)

        return substate, handler

    async def _process(self, event: Event) -> AsyncIterator[StateUpdate]:
        """Obtain event info and process event.

        Args:
            event: The event to process.

        Yields:
            The state update after processing the event.
        """
        # Get the event handler.
        substate, handler = self._get_event_handler(event)

        # Run the event generator and yield state updates.
        async for update in self._process_event(
            handler=handler,
            state=substate,
            payload=event.payload,
        ):
            yield update

    def _check_valid(self, handler: EventHandler, events: Any) -> Any:
        """Check if the events yielded are valid. They must be EventHandlers or EventSpecs.

        Args:
            handler: EventHandler.
            events: The events to be checked.

        Raises:
            TypeError: If any of the events are not valid.

        Returns:
            The events as they are if valid.
        """

        def _is_valid_type(events: Any) -> bool:
            return isinstance(events, (EventHandler, EventSpec))

        if events is None or _is_valid_type(events):
            return events
        try:
            if all(_is_valid_type(e) for e in events):
                return events
        except TypeError:
            pass

        raise TypeError(
            f"Your handler {handler.fn.__qualname__} must only return/yield: None, Events or other EventHandlers referenced by their class (not using `self`)"
        )

    def _as_state_update(
        self,
        handler: EventHandler,
        events: EventSpec | list[EventSpec] | None,
        final: bool,
    ) -> StateUpdate:
        """Convert the events to a StateUpdate.

        Fixes the events and checks for validity before converting.

        Args:
            handler: The handler where the events originated from.
            events: The events to queue with the update.
            final: Whether the handler is done processing.

        Returns:
            The valid StateUpdate containing the events and final flag.
        """
        # get the delta from the root of the state tree
        state = self
        while state.parent_state is not None:
            state = state.parent_state

        token = self.router.session.client_token

        # Convert valid EventHandler and EventSpec into Event
        fixed_events = fix_events(self._check_valid(handler, events), token)

        # Get the delta after processing the event.
        delta = state.get_delta()
        state._clean()

        return StateUpdate(
            delta=delta,
            events=fixed_events,
            final=final if not handler.is_background else True,
        )

    async def _process_event(
        self, handler: EventHandler, state: State | StateProxy, payload: Dict
    ) -> AsyncIterator[StateUpdate]:
        """Process event.

        Args:
            handler: EventHandler to process.
            state: State to process the handler.
            payload: The event payload.

        Yields:
            StateUpdate object
        """
        # Get the function to process the event.
        fn = functools.partial(handler.fn, state)

        # Clean the state before processing the event.
        self._clean()

        # Wrap the function in a try/except block.
        try:
            # Handle async functions.
            if asyncio.iscoroutinefunction(fn.func):
                events = await fn(**payload)

            # Handle regular functions.
            else:
                events = fn(**payload)
            # Handle async generators.
            if inspect.isasyncgen(events):
                async for event in events:
                    yield state._as_state_update(handler, event, final=False)
                yield state._as_state_update(handler, events=None, final=True)

            # Handle regular generators.
            elif inspect.isgenerator(events):
                try:
                    while True:
                        yield state._as_state_update(handler, next(events), final=False)
                except StopIteration as si:
                    # the "return" value of the generator is not available
                    # in the loop, we must catch StopIteration to access it
                    if si.value is not None:
                        yield state._as_state_update(handler, si.value, final=False)
                yield state._as_state_update(handler, events=None, final=True)

            # Handle regular event chains.
            else:
                yield state._as_state_update(handler, events, final=True)

        # If an error occurs, throw a window alert.
        except Exception:
            error = traceback.format_exc()
            print(error)
            yield state._as_state_update(
                handler,
                window_alert("An error occurred. See logs for details."),
                final=True,
            )

    def _always_dirty_computed_vars(self) -> set[str]:
        """The set of ComputedVars that always need to be recalculated.

        Returns:
            Set of all ComputedVar in this state where cache=False
        """
        return set(
            cvar_name
            for cvar_name, cvar in self.computed_vars.items()
            if not cvar._cache
        )

    def _mark_dirty_computed_vars(self) -> None:
        """Mark ComputedVars that need to be recalculated based on dirty_vars."""
        dirty_vars = self.dirty_vars
        while dirty_vars:
            calc_vars, dirty_vars = dirty_vars, set()
            for cvar in self._dirty_computed_vars(from_vars=calc_vars):
                self.dirty_vars.add(cvar)
                dirty_vars.add(cvar)
                actual_var = self.computed_vars.get(cvar)
                if actual_var is not None:
                    actual_var.mark_dirty(instance=self)

    def _dirty_computed_vars(self, from_vars: set[str] | None = None) -> set[str]:
        """Determine ComputedVars that need to be recalculated based on the given vars.

        Args:
            from_vars: find ComputedVar that depend on this set of vars. If unspecified, will use the dirty_vars.

        Returns:
            Set of computed vars to include in the delta.
        """
        return set(
            cvar
            for dirty_var in from_vars or self.dirty_vars
            for cvar in self.computed_var_dependencies[dirty_var]
        )

    def get_delta(self) -> Delta:
        """Get the delta for the state.

        Returns:
            The delta for the state.
        """
        delta = {}

        # Apply dirty variables down into substates
        self.dirty_vars.update(self._always_dirty_computed_vars())
        self._mark_dirty()

        # Return the dirty vars for this instance, any cached/dependent computed vars,
        # and always dirty computed vars (cache=False)
        delta_vars = (
            self.dirty_vars.intersection(self.base_vars)
            .union(self._dirty_computed_vars())
            .union(self._always_dirty_computed_vars())
        )

        subdelta = {
            prop: getattr(self, prop)
            for prop in delta_vars
            if not types.is_backend_variable(prop)
        }
        if len(subdelta) > 0:
            delta[self.get_full_name()] = subdelta

        # Recursively find the substate deltas.
        substates = self.substates
        for substate in self.dirty_substates:
            delta.update(substates[substate].get_delta())

        # Format the delta.
        delta = format.format_state(delta)

        # Return the delta.
        return delta

    def _mark_dirty(self):
        """Mark the substate and all parent states as dirty."""
        state_name = self.get_name()
        if (
            self.parent_state is not None
            and state_name not in self.parent_state.dirty_substates
        ):
            self.parent_state.dirty_substates.add(self.get_name())
            self.parent_state._mark_dirty()

        # have to mark computed vars dirty to allow access to newly computed
        # values within the same ComputedVar function
        self._mark_dirty_computed_vars()

        # Propagate dirty var / computed var status into substates
        substates = self.substates
        for var in self.dirty_vars:
            for substate_name in self.substate_var_dependencies[var]:
                self.dirty_substates.add(substate_name)
                substate = substates[substate_name]
                substate.dirty_vars.add(var)
                substate._mark_dirty()

    def _clean(self):
        """Reset the dirty vars."""
        # Recursively clean the substates.
        for substate in self.dirty_substates:
            self.substates[substate]._clean()

        # Clean this state.
        self.dirty_vars = set()
        self.dirty_substates = set()

    def get_value(self, key: str) -> Any:
        """Get the value of a field (without proxying).

        The returned value will NOT track dirty state updates.

        Args:
            key: The key of the field.

        Returns:
            The value of the field.
        """
        if isinstance(key, MutableProxy):
            return super().get_value(key.__wrapped__)
        return super().get_value(key)

    def dict(self, include_computed: bool = True, **kwargs) -> dict[str, Any]:
        """Convert the object to a dictionary.

        Args:
            include_computed: Whether to include computed vars.
            **kwargs: Kwargs to pass to the pydantic dict method.

        Returns:
            The object as a dictionary.
        """
        if include_computed:
            # Apply dirty variables down into substates to allow never-cached ComputedVar to
            # trigger recalculation of dependent vars
            self.dirty_vars.update(self._always_dirty_computed_vars())
            self._mark_dirty()

        base_vars = {
            prop_name: self.get_value(getattr(self, prop_name))
            for prop_name in self.base_vars
        }
        computed_vars = (
            {
                # Include the computed vars.
                prop_name: self.get_value(getattr(self, prop_name))
                for prop_name in self.computed_vars
            }
            if include_computed
            else {}
        )
        substate_vars = {
            k: v.dict(include_computed=include_computed, **kwargs)
            for k, v in self.substates.items()
        }
        variables = {**base_vars, **computed_vars, **substate_vars}
        return {k: variables[k] for k in sorted(variables)}

    async def __aenter__(self) -> State:
        """Enter the async context manager protocol.

        This should not be used for the State class, but exists for
        type-compatibility with StateProxy.

        Raises:
            TypeError: always, because async contextmanager protocol is only supported for background task.
        """
        raise TypeError(
            "Only background task should use `async with self` to modify state."
        )

    async def __aexit__(self, *exc_info: Any) -> None:
        """Exit the async context manager protocol.

        This should not be used for the State class, but exists for
        type-compatibility with StateProxy.

        Args:
            exc_info: The exception info tuple.
        """
        pass


class StateProxy(wrapt.ObjectProxy):
    """Proxy of a state instance to control mutability of vars for a background task.

    Since a background task runs against a state instance without holding the
    state_manager lock for the token, the reference may become stale if the same
    state is modified by another event handler.

    The proxy object ensures that writes to the state are blocked unless
    explicitly entering a context which refreshes the state from state_manager
    and holds the lock for the token until exiting the context. After exiting
    the context, a StateUpdate may be emitted to the frontend to notify the
    client of the state change.

    A background task will be passed the `StateProxy` as `self`, so mutability
    can be safely performed inside an `async with self` block.

        class State(rx.State):
            counter: int = 0

            @rx.background
            async def bg_increment(self):
                await asyncio.sleep(1)
                async with self:
                    self.counter += 1
    """

    def __init__(self, state_instance):
        """Create a proxy for a state instance.

        Args:
            state_instance: The state instance to proxy.
        """
        super().__init__(state_instance)
        self._self_app = getattr(prerequisites.get_app(), constants.CompileVars.APP)
        self._self_substate_path = state_instance.get_full_name().split(".")
        self._self_actx = None
        self._self_mutable = False

    async def __aenter__(self) -> StateProxy:
        """Enter the async context manager protocol.

        Sets mutability to True and enters the `App.modify_state` async context,
        which refreshes the state from state_manager and holds the lock for the
        given state token until exiting the context.

        Background tasks should avoid blocking calls while inside the context.

        Returns:
            This StateProxy instance in mutable mode.
        """
        self._self_actx = self._self_app.modify_state(
            self.__wrapped__.router.session.client_token
        )
        mutable_state = await self._self_actx.__aenter__()
        super().__setattr__(
            "__wrapped__", mutable_state.get_substate(self._self_substate_path)
        )
        self._self_mutable = True
        return self

    async def __aexit__(self, *exc_info: Any) -> None:
        """Exit the async context manager protocol.

        Sets proxy mutability to False and persists any state changes.

        Args:
            exc_info: The exception info tuple.
        """
        if self._self_actx is None:
            return
        self._self_mutable = False
        await self._self_actx.__aexit__(*exc_info)
        self._self_actx = None

    def __enter__(self):
        """Enter the regular context manager protocol.

        This is not supported for background tasks, and exists only to raise a more useful exception
        when the StateProxy is used incorrectly.

        Raises:
            TypeError: always, because only async contextmanager protocol is supported.
        """
        raise TypeError("Background task must use `async with self` to modify state.")

    def __exit__(self, *exc_info: Any) -> None:
        """Exit the regular context manager protocol.

        Args:
            exc_info: The exception info tuple.
        """
        pass

    def __getattr__(self, name: str) -> Any:
        """Get the attribute from the underlying state instance.

        Args:
            name: The name of the attribute.

        Returns:
            The value of the attribute.
        """
        value = super().__getattr__(name)
        if not name.startswith("_self_") and isinstance(value, MutableProxy):
            # ensure mutations to these containers are blocked unless proxy is _mutable
            return ImmutableMutableProxy(
                wrapped=value.__wrapped__,
                state=self,  # type: ignore
                field_name=value._self_field_name,
            )
        if isinstance(value, functools.partial) and value.args[0] is self.__wrapped__:
            # Rebind event handler to the proxy instance
            value = functools.partial(
                value.func,
                self,
                *value.args[1:],
                **value.keywords,
            )
        if isinstance(value, MethodType) and value.__self__ is self.__wrapped__:
            # Rebind methods to the proxy instance
            value = type(value)(value.__func__, self)  # type: ignore
        return value

    def __setattr__(self, name: str, value: Any) -> None:
        """Set the attribute on the underlying state instance.

        If the attribute is internal, set it on the proxy instance instead.

        Args:
            name: The name of the attribute.
            value: The value of the attribute.

        Raises:
            ImmutableStateError: If the state is not in mutable mode.
        """
        if (
            name.startswith("_self_")  # wrapper attribute
            or self._self_mutable  # lock held
            # non-persisted state attribute
            or name in self.__wrapped__.get_skip_vars()
        ):
            super().__setattr__(name, value)
            return

        raise ImmutableStateError(
            "Background task StateProxy is immutable outside of a context "
            "manager. Use `async with self` to modify state."
        )


class StateUpdate(Base):
    """A state update sent to the frontend."""

    # The state delta.
    delta: Delta = {}

    # Events to be added to the event queue.
    events: List[Event] = []

    # Whether this is the final state update for the event.
    final: bool = True


class StateManager(Base, ABC):
    """A class to manage many client states."""

    # The state class to use.
    state: Type[State]

    @classmethod
    def create(cls, state: Type[State]):
        """Create a new state manager.

        Args:
            state: The state class to use.

        Returns:
            The state manager (either memory or redis).
        """
        redis = prerequisites.get_redis()
        if redis is not None:
            return StateManagerRedis(state=state, redis=redis)
        return StateManagerMemory(state=state)

    @abstractmethod
    async def get_state(self, token: str) -> State:
        """Get the state for a token.

        Args:
            token: The token to get the state for.

        Returns:
            The state for the token.
        """
        pass

    @abstractmethod
    async def set_state(self, token: str, state: State):
        """Set the state for a token.

        Args:
            token: The token to set the state for.
            state: The state to set.
        """
        pass

    @abstractmethod
    @contextlib.asynccontextmanager
    async def modify_state(self, token: str) -> AsyncIterator[State]:
        """Modify the state for a token while holding exclusive lock.

        Args:
            token: The token to modify the state for.

        Yields:
            The state for the token.
        """
        yield self.state()


class StateManagerMemory(StateManager):
    """A state manager that stores states in memory."""

    # The mapping of client ids to states.
    states: Dict[str, State] = {}

    # The mutex ensures the dict of mutexes is updated exclusively
    _state_manager_lock = asyncio.Lock()

    # The dict of mutexes for each client
    _states_locks: Dict[str, asyncio.Lock] = pydantic.PrivateAttr({})

    class Config:
        """The Pydantic config."""

        fields = {
            "_states_locks": {"exclude": True},
        }

    async def get_state(self, token: str) -> State:
        """Get the state for a token.

        Args:
            token: The token to get the state for.

        Returns:
            The state for the token.
        """
        if token not in self.states:
            self.states[token] = self.state()
        return self.states[token]

    async def set_state(self, token: str, state: State):
        """Set the state for a token.

        Args:
            token: The token to set the state for.
            state: The state to set.
        """
        pass

    @contextlib.asynccontextmanager
    async def modify_state(self, token: str) -> AsyncIterator[State]:
        """Modify the state for a token while holding exclusive lock.

        Args:
            token: The token to modify the state for.

        Yields:
            The state for the token.
        """
        if token not in self._states_locks:
            async with self._state_manager_lock:
                if token not in self._states_locks:
                    self._states_locks[token] = asyncio.Lock()

        async with self._states_locks[token]:
            state = await self.get_state(token)
            yield state
            await self.set_state(token, state)


class StateManagerRedis(StateManager):
    """A state manager that stores states in redis."""

    # The redis client to use.
    redis: Redis

    # The token expiration time (s).
    token_expiration: int = constants.Expiration.TOKEN

    # The maximum time to hold a lock (ms).
    lock_expiration: int = constants.Expiration.LOCK

    # The keyspace subscription string when redis is waiting for lock to be released
    _redis_notify_keyspace_events: str = (
        "K"  # Enable keyspace notifications (target a particular key)
        "g"  # For generic commands (DEL, EXPIRE, etc)
        "x"  # For expired events
        "e"  # For evicted events (i.e. maxmemory exceeded)
    )

    # These events indicate that a lock is no longer held
    _redis_keyspace_lock_release_events: Set[bytes] = {
        b"del",
        b"expire",
        b"expired",
        b"evicted",
    }

    async def get_state(self, token: str) -> State:
        """Get the state for a token.

        Args:
            token: The token to get the state for.

        Returns:
            The state for the token.
        """
        redis_state = await self.redis.get(token)
        if redis_state is None:
            await self.set_state(token, self.state())
            return await self.get_state(token)
        return cloudpickle.loads(redis_state)

    async def set_state(self, token: str, state: State, lock_id: bytes | None = None):
        """Set the state for a token.

        Args:
            token: The token to set the state for.
            state: The state to set.
            lock_id: If provided, the lock_key must be set to this value to set the state.

        Raises:
            LockExpiredError: If lock_id is provided and the lock for the token is not held by that ID.
        """
        # check that we're holding the lock
        if (
            lock_id is not None
            and await self.redis.get(self._lock_key(token)) != lock_id
        ):
            raise LockExpiredError(
                f"Lock expired for token {token} while processing. Consider increasing "
                f"`app.state_manager.lock_expiration` (currently {self.lock_expiration}) "
                "or use `@rx.background` decorator for long-running tasks."
            )
        await self.redis.set(token, cloudpickle.dumps(state), ex=self.token_expiration)

    @contextlib.asynccontextmanager
    async def modify_state(self, token: str) -> AsyncIterator[State]:
        """Modify the state for a token while holding exclusive lock.

        Args:
            token: The token to modify the state for.

        Yields:
            The state for the token.
        """
        async with self._lock(token) as lock_id:
            state = await self.get_state(token)
            yield state
            await self.set_state(token, state, lock_id)

    @staticmethod
    def _lock_key(token: str) -> bytes:
        """Get the redis key for a token's lock.

        Args:
            token: The token to get the lock key for.

        Returns:
            The redis lock key for the token.
        """
        return f"{token}_lock".encode()

    async def _try_get_lock(self, lock_key: bytes, lock_id: bytes) -> bool | None:
        """Try to get a redis lock for a token.

        Args:
            lock_key: The redis key for the lock.
            lock_id: The ID of the lock.

        Returns:
            True if the lock was obtained.
        """
        return await self.redis.set(
            lock_key,
            lock_id,
            px=self.lock_expiration,
            nx=True,  # only set if it doesn't exist
        )

    async def _wait_lock(self, lock_key: bytes, lock_id: bytes) -> None:
        """Wait for a redis lock to be released via pubsub.

        Coroutine will not return until the lock is obtained.

        Args:
            lock_key: The redis key for the lock.
            lock_id: The ID of the lock.
        """
        state_is_locked = False
        lock_key_channel = f"__keyspace@0__:{lock_key.decode()}"
        # Enable keyspace notifications for the lock key, so we know when it is available.
        await self.redis.config_set(
            "notify-keyspace-events", self._redis_notify_keyspace_events
        )
        async with self.redis.pubsub() as pubsub:
            await pubsub.psubscribe(lock_key_channel)
            while not state_is_locked:
                # wait for the lock to be released
                while True:
                    if not await self.redis.exists(lock_key):
                        break  # key was removed, try to get the lock again
                    message = await pubsub.get_message(
                        ignore_subscribe_messages=True,
                        timeout=self.lock_expiration / 1000.0,
                    )
                    if message is None:
                        continue
                    if message["data"] in self._redis_keyspace_lock_release_events:
                        break
                state_is_locked = await self._try_get_lock(lock_key, lock_id)

    @contextlib.asynccontextmanager
    async def _lock(self, token: str):
        """Obtain a redis lock for a token.

        Args:
            token: The token to obtain a lock for.

        Yields:
            The ID of the lock (to be passed to set_state).

        Raises:
            LockExpiredError: If the lock has expired while processing the event.
        """
        lock_key = self._lock_key(token)
        lock_id = uuid.uuid4().hex.encode()

        if not await self._try_get_lock(lock_key, lock_id):
            # Missed the fast-path to get lock, subscribe for lock delete/expire events
            await self._wait_lock(lock_key, lock_id)
        state_is_locked = True

        try:
            yield lock_id
        except LockExpiredError:
            state_is_locked = False
            raise
        finally:
            if state_is_locked:
                # only delete our lock
                await self.redis.delete(lock_key)


class ClientStorageBase:
    """Base class for client-side storage."""

    def options(self) -> dict[str, Any]:
        """Get the options for the storage.

        Returns:
            All set options for the storage (not None).
        """
        return {
            format.to_camel_case(k): v for k, v in vars(self).items() if v is not None
        }


class Cookie(ClientStorageBase, str):
    """Represents a state Var that is stored as a cookie in the browser."""

    name: str | None
    path: str
    max_age: int | None
    domain: str | None
    secure: bool | None
    same_site: str

    def __new__(
        cls,
        object: Any = "",
        encoding: str | None = None,
        errors: str | None = None,
        /,
        name: str | None = None,
        path: str = "/",
        max_age: int | None = None,
        domain: str | None = None,
        secure: bool | None = None,
        same_site: str = "lax",
    ):
        """Create a client-side Cookie (str).

        Args:
            object: The initial object.
            encoding: The encoding to use.
            errors: The error handling scheme to use.
            name: The name of the cookie on the client side.
            path: Cookie path. Use / as the path if the cookie should be accessible on all pages.
            max_age: Relative max age of the cookie in seconds from when the client receives it.
            domain: Domain for the cookie (sub.domain.com or .allsubdomains.com).
            secure: Is the cookie only accessible through HTTPS?
            same_site: Whether the cookie is sent with third party requests.
                One of (true|false|none|lax|strict)

        Returns:
            The client-side Cookie object.

        Note: expires (absolute Date) is not supported at this time.
        """
        if encoding or errors:
            inst = super().__new__(cls, object, encoding or "utf-8", errors or "strict")
        else:
            inst = super().__new__(cls, object)
        inst.name = name
        inst.path = path
        inst.max_age = max_age
        inst.domain = domain
        inst.secure = secure
        inst.same_site = same_site
        return inst


class LocalStorage(ClientStorageBase, str):
    """Represents a state Var that is stored in localStorage in the browser."""

    name: str | None

    def __new__(
        cls,
        object: Any = "",
        encoding: str | None = None,
        errors: str | None = None,
        /,
        name: str | None = None,
    ) -> "LocalStorage":
        """Create a client-side localStorage (str).

        Args:
            object: The initial object.
            encoding: The encoding to use.
            errors: The error handling scheme to use.
            name: The name of the storage key on the client side.

        Returns:
            The client-side localStorage object.
        """
        if encoding or errors:
            inst = super().__new__(cls, object, encoding or "utf-8", errors or "strict")
        else:
            inst = super().__new__(cls, object)
        inst.name = name
        return inst


class MutableProxy(wrapt.ObjectProxy):
    """A proxy for a mutable object that tracks changes."""

    # Methods on wrapped objects which should mark the state as dirty.
    __mark_dirty_attrs__ = set(
        [
            "add",
            "append",
            "clear",
            "difference_update",
            "discard",
            "extend",
            "insert",
            "intersection_update",
            "pop",
            "popitem",
            "remove",
            "reverse",
            "setdefault",
            "sort",
            "symmetric_difference_update",
            "update",
        ]
    )
    # Methods on wrapped objects might return mutable objects that should be tracked.
    __wrap_mutable_attrs__ = set(
        [
            "get",
            "setdefault",
        ]
    )

    __mutable_types__ = (list, dict, set, Base)

    def __init__(self, wrapped: Any, state: State, field_name: str):
        """Create a proxy for a mutable object that tracks changes.

        Args:
            wrapped: The object to proxy.
            state: The state to mark dirty when the object is changed.
            field_name: The name of the field on the state associated with the
                wrapped object.
        """
        super().__init__(wrapped)
        self._self_state = state
        self._self_field_name = field_name

    def _mark_dirty(
        self,
        wrapped=None,
        instance=None,
        args=tuple(),
        kwargs=None,
    ) -> Any:
        """Mark the state as dirty, then call a wrapped function.

        Intended for use with `FunctionWrapper` from the `wrapt` library.

        Args:
            wrapped: The wrapped function.
            instance: The instance of the wrapped function.
            args: The args for the wrapped function.
            kwargs: The kwargs for the wrapped function.

        Returns:
            The result of the wrapped function.
        """
        self._self_state.dirty_vars.add(self._self_field_name)
        self._self_state._mark_dirty()
        if wrapped is not None:
            return wrapped(*args, **(kwargs or {}))

    def _wrap_recursive(self, value: Any) -> Any:
        """Wrap a value recursively if it is mutable.

        Args:
            value: The value to wrap.

        Returns:
            The wrapped value.
        """
        if isinstance(value, self.__mutable_types__):
            return type(self)(
                wrapped=value,
                state=self._self_state,
                field_name=self._self_field_name,
            )
        return value

    def _wrap_recursive_decorator(self, wrapped, instance, args, kwargs) -> Any:
        """Wrap a function that returns a possibly mutable value.

        Intended for use with `FunctionWrapper` from the `wrapt` library.

        Args:
            wrapped: The wrapped function.
            instance: The instance of the wrapped function.
            args: The args for the wrapped function.
            kwargs: The kwargs for the wrapped function.

        Returns:
            The result of the wrapped function (possibly wrapped in a MutableProxy).
        """
        return self._wrap_recursive(wrapped(*args, **kwargs))

    def __getattribute__(self, __name: str) -> Any:
        """Get the attribute on the proxied object and return a proxy if mutable.

        Args:
            __name: The name of the attribute.

        Returns:
            The attribute value.
        """
        value = super().__getattribute__(__name)

        if callable(value):
            if __name in super().__getattribute__("__mark_dirty_attrs__"):
                # Wrap special callables, like "append", which should mark state dirty.
                value = wrapt.FunctionWrapper(
                    value,
                    super().__getattribute__("_mark_dirty"),
                )

            if __name in super().__getattribute__("__wrap_mutable_attrs__"):
                # Wrap methods that may return mutable objects tied to the state.
                value = wrapt.FunctionWrapper(
                    value,
                    super().__getattribute__("_wrap_recursive_decorator"),
                )

        if isinstance(
            value, super().__getattribute__("__mutable_types__")
        ) and __name not in ("__wrapped__", "_self_state"):
            # Recursively wrap mutable attribute values retrieved through this proxy.
            return self._wrap_recursive(value)

        return value

    def __getitem__(self, key) -> Any:
        """Get the item on the proxied object and return a proxy if mutable.

        Args:
            key: The key of the item.

        Returns:
            The item value.
        """
        value = super().__getitem__(key)
        # Recursively wrap mutable items retrieved through this proxy.
        return self._wrap_recursive(value)

    def __iter__(self) -> Any:
        """Iterate over the proxied object and return a proxy if mutable.

        Yields:
            Each item value (possibly wrapped in MutableProxy).
        """
        for value in super().__iter__():
            # Recursively wrap mutable items retrieved through this proxy.
            yield self._wrap_recursive(value)

    def __delattr__(self, name):
        """Delete the attribute on the proxied object and mark state dirty.

        Args:
            name: The name of the attribute.
        """
        self._mark_dirty(super().__delattr__, args=(name,))

    def __delitem__(self, key):
        """Delete the item on the proxied object and mark state dirty.

        Args:
            key: The key of the item.
        """
        self._mark_dirty(super().__delitem__, args=(key,))

    def __setitem__(self, key, value):
        """Set the item on the proxied object and mark state dirty.

        Args:
            key: The key of the item.
            value: The value of the item.
        """
        self._mark_dirty(super().__setitem__, args=(key, value))

    def __setattr__(self, name, value):
        """Set the attribute on the proxied object and mark state dirty.

        If the attribute starts with "_self_", then the state is NOT marked
        dirty as these are internal proxy attributes.

        Args:
            name: The name of the attribute.
            value: The value of the attribute.
        """
        if name.startswith("_self_"):
            # Special case attributes of the proxy itself, not applied to the wrapped object.
            super().__setattr__(name, value)
            return
        self._mark_dirty(super().__setattr__, args=(name, value))

    def __copy__(self) -> Any:
        """Return a copy of the proxy.

        Returns:
            A copy of the wrapped object, unconnected to the proxy.
        """
        return copy.copy(self.__wrapped__)

    def __deepcopy__(self, memo=None) -> Any:
        """Return a deepcopy of the proxy.

        Args:
            memo: The memo dict to use for the deepcopy.

        Returns:
            A deepcopy of the wrapped object, unconnected to the proxy.
        """
        return copy.deepcopy(self.__wrapped__, memo=memo)


class ImmutableMutableProxy(MutableProxy):
    """A proxy for a mutable object that tracks changes.

    This wrapper comes from StateProxy, and will raise an exception if an attempt is made
    to modify the wrapped object when the StateProxy is immutable.
    """

    def _mark_dirty(
        self,
        wrapped=None,
        instance=None,
        args=tuple(),
        kwargs=None,
    ) -> Any:
        """Raise an exception when an attempt is made to modify the object.

        Intended for use with `FunctionWrapper` from the `wrapt` library.

        Args:
            wrapped: The wrapped function.
            instance: The instance of the wrapped function.
            args: The args for the wrapped function.
            kwargs: The kwargs for the wrapped function.

        Returns:
            The result of the wrapped function.

        Raises:
            ImmutableStateError: if the StateProxy is not mutable.
        """
        if not self._self_state._self_mutable:
            raise ImmutableStateError(
                "Background task StateProxy is immutable outside of a context "
                "manager. Use `async with self` to modify state."
            )
        return super()._mark_dirty(
            wrapped=wrapped, instance=instance, args=args, kwargs=kwargs
        )<|MERGE_RESOLUTION|>--- conflicted
+++ resolved
@@ -571,7 +571,6 @@
             if default_value is not None:
                 field.required = False
                 field.default = default_value
-<<<<<<< HEAD
         if (
             not field.required
             and field.default is None
@@ -579,8 +578,6 @@
         ):
             # ensure frontend uses null coalescing when accessing
             prop._var_type = Optional[prop._var_type]
-=======
->>>>>>> f404205c
 
     @staticmethod
     def _get_base_functions() -> dict[str, FunctionType]:
