"""Markdown component."""

import textwrap
from typing import Callable, Dict, List, Union

from reflex.compiler import utils
from reflex.components.component import Component
from reflex.components.datadisplay.list import ListItem, OrderedList, UnorderedList
from reflex.components.navigation import Link
from reflex.components.typography.heading import Heading
from reflex.components.typography.text import Text
from reflex.style import Style
from reflex.utils import types
from reflex.vars import BaseVar, ImportVar, Var

# Mapping from markdown tags to components.
components_by_tag: Dict[str, Callable] = {
    "h1": Heading,
    "h2": Heading,
    "h3": Heading,
    "h4": Heading,
    "h5": Heading,
    "h6": Heading,
    "p": Text,
    "ul": UnorderedList,
    "ol": OrderedList,
    "li": ListItem,
    "a": Link,
}


class Markdown(Component):
    """A markdown component."""

    library = "react-markdown@^8.0.7"

    tag = "ReactMarkdown"

    is_default = True

    # Custom defined styles for the markdown elements.
    custom_styles: Dict[str, Style] = {
        k: Style(v)
        for k, v in {
            "h1": {
                "as_": "h1",
                "size": "2xl",
            },
            "h2": {
                "as_": "h2",
                "size": "xl",
            },
            "h3": {
                "as_": "h3",
                "size": "lg",
            },
            "h4": {
                "as_": "h4",
                "size": "md",
            },
            "h5": {
                "as_": "h5",
                "size": "sm",
            },
            "h6": {
                "as_": "h6",
                "size": "xs",
            },
        }.items()
    }

    @classmethod
    def create(cls, *children, **props) -> Component:
        """Create a markdown component.

        Args:
            *children: The children of the component.
            **props: The properties of the component.

        Returns:
            The markdown component.
        """
        assert len(children) == 1 and types._isinstance(
            children[0], Union[str, Var]
        ), "Markdown component must have exactly one child containing the markdown source."

        # Get the markdown source.
        src = children[0]
        if isinstance(src, str):
            src = textwrap.dedent(src)
        return super().create(src, **props)

    def _get_imports(self):
        from reflex.components.datadisplay.code import Code, CodeBlock

        imports = super()._get_imports()

        # Special markdown imports.
<<<<<<< HEAD
        imports["remark-math"] = {
            ImportVar(tag="remarkMath", is_default=True, install=False)
        }
        imports["remark-gfm"] = {
            ImportVar(tag="remarkGfm", is_default=True, install=False)
        }
        imports["rehype-katex"] = {
            ImportVar(tag="rehypeKatex", is_default=True, install=False)
        }
        imports["rehype-raw"] = {
            ImportVar(tag="rehypeRaw", is_default=True, install=False)
        }
        imports[""] = {ImportVar(tag="katex/dist/katex.min.css")}
=======
        imports.update(
            {
                "": {ImportVar(tag="katex/dist/katex.min.css")},
                "rehype-katex@^6.0.3": {ImportVar(tag="rehypeKatex", is_default=True)},
                "remark-math@^5.1.1": {ImportVar(tag="remarkMath", is_default=True)},
                "rehype-raw@^6.1.1": {ImportVar(tag="rehypeRaw", is_default=True)},
                "remark-gfm@^3.0.1": {ImportVar(tag="remarkGfm", is_default=True)},
            }
        )
>>>>>>> 33ee0675

        # Get the imports for each component.
        for component in components_by_tag.values():
            imports = utils.merge_imports(imports, component()._get_imports())

        # Get the imports for the code components.
        imports = utils.merge_imports(
            imports, CodeBlock.create(theme="light")._get_imports()
        )
        imports = utils.merge_imports(imports, Code.create()._get_imports())
        return imports

    def _render(self):
        from reflex.components.tags.tag import Tag

        components = {
            tag: f"{{({{node, ...props}}) => <{(component().tag)} {{...props}} {''.join(Tag(name='', props=Style(self.custom_styles.get(tag, {}))).format_props())} />}}"
            for tag, component in components_by_tag.items()
        }
        components[
            "code"
        ] = """{({node, inline, className, children, ...props}) =>
                    {
        const match = (className || '').match(/language-(?<lang>.*)/);
        return !inline ? (
          <Prism
            children={String(children).replace(/\n$/, '')}
            language={match ? match[1] : ''}
            theme={light}
            {...props}
          />
        ) : (
          <Code {...props}>
            {children}
          </Code>
        );
      }}""".replace(
            "\n", " "
        )

        return (
            super()
            ._render()
            .add_props(
                components=components,
                remark_plugins=BaseVar(name="[remarkMath, remarkGfm]", type_=List[str]),
                rehype_plugins=BaseVar(
                    name="[rehypeKatex, rehypeRaw]", type_=List[str]
                ),
            )
            .remove_props("custom_components")
        )<|MERGE_RESOLUTION|>--- conflicted
+++ resolved
@@ -96,21 +96,6 @@
         imports = super()._get_imports()
 
         # Special markdown imports.
-<<<<<<< HEAD
-        imports["remark-math"] = {
-            ImportVar(tag="remarkMath", is_default=True, install=False)
-        }
-        imports["remark-gfm"] = {
-            ImportVar(tag="remarkGfm", is_default=True, install=False)
-        }
-        imports["rehype-katex"] = {
-            ImportVar(tag="rehypeKatex", is_default=True, install=False)
-        }
-        imports["rehype-raw"] = {
-            ImportVar(tag="rehypeRaw", is_default=True, install=False)
-        }
-        imports[""] = {ImportVar(tag="katex/dist/katex.min.css")}
-=======
         imports.update(
             {
                 "": {ImportVar(tag="katex/dist/katex.min.css")},
@@ -120,7 +105,6 @@
                 "remark-gfm@^3.0.1": {ImportVar(tag="remarkGfm", is_default=True)},
             }
         )
->>>>>>> 33ee0675
 
         # Get the imports for each component.
         for component in components_by_tag.values():
