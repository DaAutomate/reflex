--- conflicted
+++ resolved
@@ -7,15 +7,12 @@
 
 from reflex.components.component import MemoizationLeaf
 from reflex.constants.colors import Color
-<<<<<<< HEAD
 from reflex.event import EventHandler, EventSpec
 from reflex.style import Style
 from reflex.vars import BaseVar, Var
 
-=======
 from reflex.event import EventHandler
 from reflex.vars import Var
->>>>>>> f6d8e7ef
 from .recharts import (
     Recharts,
 )
