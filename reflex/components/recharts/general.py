"""General components for Recharts."""

from __future__ import annotations

from typing import Any, Dict, List, Union

from reflex.components.component import MemoizationLeaf
from reflex.constants.colors import Color
from reflex.event import EventHandler
from reflex.vars import Var

from .recharts import (
    LiteralAnimationEasing,
    LiteralIconType,
    LiteralLayout,
    LiteralLegendAlign,
    LiteralPosition,
    LiteralVerticalAlign,
    Recharts,
)


class ResponsiveContainer(Recharts, MemoizationLeaf):
    """A base class for responsive containers in Recharts."""

    tag = "ResponsiveContainer"

    alias = "RechartsResponsiveContainer"

    # The aspect ratio of the container. The final aspect ratio of the SVG element will be (width / height) * aspect. Number
    aspect: Var[int]

    # The width of chart container. Can be a number or string
    width: Var[Union[int, str]]

    # The height of chart container. Number
    height: Var[Union[int, str]]

    # The minimum width of chart container.
    min_width: Var[int]

    # The minimum height of chart container. Number
    min_height: Var[int]

    # If specified a positive number, debounced function will be used to handle the resize event.
    debounce: Var[int]

    # Valid children components
    _valid_children: List[str] = [
        "AreaChart",
        "BarChart",
        "LineChart",
        "PieChart",
        "RadarChart",
        "RadialBarChart",
        "ScatterChart",
        "Treemap",
        "ComposedChart",
        "FunnelChart",
    ]


class Legend(Recharts):
    """A Legend component in Recharts."""

    tag = "Legend"

    alias = "RechartsLegend"

    # The width of legend container. Number
    width: Var[int]

    # The height of legend container. Number
    height: Var[int]

    # The layout of legend items. 'horizontal' | 'vertical'
    layout: Var[LiteralLayout]

    # The alignment of legend items in 'horizontal' direction, which can be 'left', 'center', 'right'.
    align: Var[LiteralLegendAlign]

    # The alignment of legend items in 'vertical' direction, which can be 'top', 'middle', 'bottom'.
    vertical_align: Var[LiteralVerticalAlign]

    # The size of icon in each legend item.
    icon_size: Var[int]

    # The type of icon in each legend item. 'line' | 'plainline' | 'square' | 'rect' | 'circle' | 'cross' | 'diamond' | 'star' | 'triangle' | 'wye'
    icon_type: Var[LiteralIconType]

    # The width of chart container, usually calculated internally.
    chart_width: Var[int]

    # The height of chart container, usually calculated internally.
    chart_height: Var[int]

    # The margin of chart container, usually calculated internally.
    margin: Var[Dict[str, Any]]

    # The customized event handler of click on the items in this group
    on_click: EventHandler[lambda: []]

    # The customized event handler of mousedown on the items in this group
    on_mouse_down: EventHandler[lambda: []]

    # The customized event handler of mouseup on the items in this group
    on_mouse_up: EventHandler[lambda: []]

    # The customized event handler of mousemove on the items in this group
    on_mouse_move: EventHandler[lambda: []]

    # The customized event handler of mouseover on the items in this group
    on_mouse_over: EventHandler[lambda: []]

    # The customized event handler of mouseout on the items in this group
    on_mouse_out: EventHandler[lambda: []]

    # The customized event handler of mouseenter on the items in this group
    on_mouse_enter: EventHandler[lambda: []]

    # The customized event handler of mouseleave on the items in this group
    on_mouse_leave: EventHandler[lambda: []]


class GraphingTooltip(Recharts):
    """A Tooltip component in Recharts."""

    tag = "Tooltip"

    alias = "RechartsTooltip"

    # The separator between name and value.
    separator: Var[str]

    # The offset size of tooltip. Number
    offset: Var[int]

    # When an item of the payload has value null or undefined, this item won't be displayed.
    filter_null: Var[bool]

    # If set false, no cursor will be drawn when tooltip is active.
    cursor: Var[Union[Dict[str, Any], bool]] = {
        "strokeWidth": 1,
        "fill": Var.create_safe(Color("gray", 3)),
    }

    # The box of viewing area, which has the shape of {x: someVal, y: someVal, width: someVal, height: someVal}, usually calculated internally.
    view_box: Var[Dict[str, Any]]

    # The style of default tooltip content item which is a li element. DEFAULT: {}
    item_style: Var[Dict[str, Any]] = {
        "color": Var.create_safe(Color("gray", 12)),
    }

    # The style of tooltip wrapper which is a dom element. DEFAULT: {}
    wrapper_style: Var[Dict[str, Any]]
    # The style of tooltip content which is a dom element. DEFAULT: {}
    content_style: Var[Dict[str, Any]] = {
        "background": Var.create_safe(Color("gray", 1)),
        "borderColor": Var.create_safe(Color("gray", 4)),
        "borderRadius": "8px",
    }

    # The style of default tooltip label which is a p element. DEFAULT: {}
    label_style: Var[Dict[str, Any]] = {"color": Var.create_safe(Color("gray", 11))}

    # This option allows the tooltip to extend beyond the viewBox of the chart itself. DEFAULT: { x: false, y: false }
    allow_escape_view_box: Var[Dict[str, bool]] = Var.create_safe(
        {"x": False, "y": False}
    )

    # If set true, the tooltip is displayed. If set false, the tooltip is hidden, usually calculated internally.
    active: Var[bool]

    # If this field is set, the tooltip position will be fixed and will not move anymore.
    position: Var[Dict[str, Any]]

    # The coordinate of tooltip which is usually calculated internally.
    coordinate: Var[Dict[str, Any]]

    # If set false, animation of tooltip will be disabled. DEFAULT: true in CSR, and false in SSR
    is_animation_active: Var[bool]

    # Specifies the duration of animation, the unit of this option is ms. DEFAULT: 1500
    animation_duration: Var[int]

    # The type of easing function. DEFAULT: 'ease'
    animation_easing: Var[LiteralAnimationEasing]


class Label(Recharts):
    """A Label component in Recharts."""

    tag = "Label"

    alias = "RechartsLabel"

    # The box of viewing area, which has the shape of {x: someVal, y: someVal, width: someVal, height: someVal}, usually calculated internally.
    view_box: Var[Dict[str, Any]]

    # The value of label, which can be specified by this props or the children of <Label />
    value: Var[str]

    # The offset of label which can be specified by this props or the children of <Label />
    offset: Var[int]

    # The position of label which can be specified by this props or the children of <Label />
    position: Var[LiteralPosition]


class LabelList(Recharts):
    """A LabelList component in Recharts."""

    tag = "LabelList"

    alias = "RechartsLabelList"

    # The key of a group of label values in data.
    data_key: Var[Union[str, int]]

    # The position of each label relative to it view box。"Top" | "left" | "right" | "bottom" | "inside" | "outside" | "insideLeft" | "insideRight" | "insideTop" | "insideBottom" | "insideTopLeft" | "insideBottomLeft" | "insideTopRight" | "insideBottomRight" | "insideStart" | "insideEnd" | "end" | "center"
    position: Var[LiteralPosition]

    # The offset to the specified "position"
    offset: Var[int]

<<<<<<< HEAD
    # The fill color of each label
    fill: Var[Union[str, Color]] = Var.create_safe(Color("gray", 10))

    # The stroke color of each label
    stroke: Var[Union[str, Color]] = "none"
=======
    # The color of the line stroke.
    stroke: Var[Union[str, Color]]

    # The width of the line stroke.
    fill: Var[Union[str, Color]]
>>>>>>> ec35e4f2


responsive_container = ResponsiveContainer.create
legend = Legend.create
graphing_tooltip = GraphingTooltip.create
label = Label.create
label_list = LabelList.create<|MERGE_RESOLUTION|>--- conflicted
+++ resolved
@@ -224,20 +224,11 @@
     # The offset to the specified "position"
     offset: Var[int]
 
-<<<<<<< HEAD
     # The fill color of each label
     fill: Var[Union[str, Color]] = Var.create_safe(Color("gray", 10))
 
     # The stroke color of each label
     stroke: Var[Union[str, Color]] = "none"
-=======
-    # The color of the line stroke.
-    stroke: Var[Union[str, Color]]
-
-    # The width of the line stroke.
-    fill: Var[Union[str, Color]]
->>>>>>> ec35e4f2
-
 
 responsive_container = ResponsiveContainer.create
 legend = Legend.create
