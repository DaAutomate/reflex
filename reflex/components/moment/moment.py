--- conflicted
+++ resolved
@@ -5,11 +5,7 @@
 from reflex.base import Base
 from reflex.components.component import Component, NoSSRComponent
 from reflex.event import EventHandler
-<<<<<<< HEAD
-from reflex.utils import imports
-=======
 from reflex.utils.imports import ImportDict
->>>>>>> 5d3eef70
 from reflex.vars import Var
 
 
@@ -97,18 +93,6 @@
 
     # Fires when the date changes.
     on_change: EventHandler[lambda date: [date]]
-<<<<<<< HEAD
-
-    def _get_imports(self) -> imports.ImportDict:
-        merged_imports = super()._get_imports()
-        if self.tz is not None:
-            merged_imports = imports.merge_imports(
-                merged_imports,
-                {"moment-timezone": {imports.ImportVar(tag="")}},
-            )
-        return merged_imports
-
-=======
 
     def add_imports(self) -> ImportDict:
         """Add the imports for the Moment component.
@@ -120,7 +104,6 @@
             return {"moment-timezone": ""}
         return {}
 
->>>>>>> 5d3eef70
     @classmethod
     def create(cls, *children, **props) -> Component:
         """Create a Moment component.
