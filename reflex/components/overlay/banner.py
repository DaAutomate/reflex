"""Banner components."""
from __future__ import annotations

from typing import Optional

from reflex.components.base.bare import Bare
from reflex.components.component import Component
from reflex.components.layout import Box, cond
from reflex.components.overlay.modal import Modal
from reflex.components.typography import Text
from reflex.constants import Hooks, Imports
from reflex.utils import imports
from reflex.vars import Var, VarData

<<<<<<< HEAD
connect_error_var_data = VarData(  # type: ignore
=======
connect_error_var_data: VarData = VarData(  # type: ignore
>>>>>>> 1ef7dee4
    imports=Imports.EVENTS,
    hooks={Hooks.EVENTS},
)

connection_error: Var = Var.create_safe(
    value="(connectError !== null) ? connectError.message : ''",
    _var_is_local=False,
    _var_is_string=False,
)._replace(merge_var_data=connect_error_var_data)
has_connection_error: Var = Var.create_safe(
    value="connectError !== null",
    _var_is_string=False,
)._replace(_var_type=bool, merge_var_data=connect_error_var_data)


class WebsocketTargetURL(Bare):
    """A component that renders the websocket target URL."""

    def _get_imports(self) -> imports.ImportDict:
        return {
            "/utils/state.js": {imports.ImportVar(tag="getEventURL")},
        }

    @classmethod
    def create(cls) -> Component:
        """Create a websocket target URL component.

        Returns:
            The websocket target URL component.
        """
        return super().create(contents="{getEventURL().href}")


def default_connection_error() -> list[str | Var | Component]:
    """Get the default connection error message.

    Returns:
        The default connection error message.
    """
    return [
        "Cannot connect to server: ",
        connection_error,
        ". Check if server is reachable at ",
        WebsocketTargetURL.create(),
    ]


class ConnectionBanner(Component):
    """A connection banner component."""

    @classmethod
    def create(cls, comp: Optional[Component] = None) -> Component:
        """Create a connection banner component.

        Args:
            comp: The component to render when there's a server connection error.

        Returns:
            The connection banner component.
        """
        if not comp:
            comp = Box.create(
                Text.create(
                    *default_connection_error(),
                    bg="red",
                    color="white",
                ),
                textAlign="center",
            )

        return cond(has_connection_error, comp)


class ConnectionModal(Component):
    """A connection status modal window."""

    @classmethod
    def create(cls, comp: Optional[Component] = None) -> Component:
        """Create a connection banner component.

        Args:
            comp: The component to render when there's a server connection error.

        Returns:
            The connection banner component.
        """
        if not comp:
            comp = Text.create(*default_connection_error())
        return cond(
            has_connection_error,
            Modal.create(
                header="Connection Error",
                body=comp,
                is_open=has_connection_error,
            ),
        )<|MERGE_RESOLUTION|>--- conflicted
+++ resolved
@@ -12,11 +12,7 @@
 from reflex.utils import imports
 from reflex.vars import Var, VarData
 
-<<<<<<< HEAD
-connect_error_var_data = VarData(  # type: ignore
-=======
 connect_error_var_data: VarData = VarData(  # type: ignore
->>>>>>> 1ef7dee4
     imports=Imports.EVENTS,
     hooks={Hooks.EVENTS},
 )
