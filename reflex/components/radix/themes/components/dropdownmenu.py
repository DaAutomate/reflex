"""Interactive components provided by @radix-ui/themes."""
from typing import Any, Dict, List, Literal, Union

from reflex.constants import EventTriggers
from reflex.vars import Var

from ..base import (
    LiteralAccentColor,
    RadixThemesComponent,
)

LiteralDirType = Literal["ltr", "rtl"]

LiteralSizeType = Literal["1", "2"]

LiteralVariantType = Literal["solid", "soft"]

LiteralSideType = Literal["top", "right", "bottom", "left"]

LiteralAlignType = Literal["start", "center", "end"]


LiteralStickyType = Literal[
    "partial",
    "always",
]


class DropdownMenuRoot(RadixThemesComponent):
    """The Dropdown Menu Root Component."""

    tag = "DropdownMenu.Root"

    # The open state of the dropdown menu when it is initially rendered. Use when you do not need to control its open state.
    default_open: Var[bool]

    # The controlled open state of the dropdown menu. Must be used in conjunction with onOpenChange.
    open: Var[bool]

    # The modality of the dropdown menu. When set to true, interaction with outside elements will be disabled and only menu content will be visible to screen readers. Defaults to True.
    modal: Var[bool]

    # The reading direction of submenus when applicable. If omitted, inherits globally from DirectionProvider or assumes LTR (left-to-right) reading mode.
    dir: Var[LiteralDirType]

    _invalid_children: List[str] = ["DropdownMenuItem"]

    def get_event_triggers(self) -> Dict[str, Any]:
        """Get the events triggers signatures for the component.

        Returns:
            The signatures of the event triggers.
        """
        return {
            **super().get_event_triggers(),
            EventTriggers.ON_OPEN_CHANGE: lambda e0: [e0],
        }


class DropdownMenuTrigger(RadixThemesComponent):
    """The button that toggles the dropdown menu."""

    tag = "DropdownMenu.Trigger"

    # Change the default rendered element for the one passed as a child, merging their props and behavior. Defaults to False.
    as_child: Var[bool]

    _valid_parents: List[str] = ["DropdownMenuRoot"]

    _invalid_children: List[str] = ["DropdownMenuContent"]


class DropdownMenuContent(RadixThemesComponent):
    """The Dropdown Menu Content component that pops out when the dropdown menu is open."""

    tag = "DropdownMenu.Content"

<<<<<<< HEAD
    # Dropdown menu size "1" - "2"
    size: Var[Literal["1", "2"]]

    # Variant of dropdown menu: "solid" | "soft" | "outline" | "ghost"
    variant: Var[Literal["solid", "soft"]]

    # Override theme color for dropdown menu
    color_scheme: Var[LiteralAccentColor]

    # Whether to render the dropdown menu with higher contrast color against background
    high_contrast: Var[bool]

=======
    # Dropdown Menu Content size "1" - "2"
    size: Var[LiteralSizeType]

    # Variant of Dropdown Menu Content: "solid" | "soft"
    variant: Var[LiteralVariantType]

    # Override theme color for Dropdown Menu Content
    color_scheme: Var[LiteralAccentColor]

    # Renders the Dropdown Menu Content in higher contrast
    high_contrast: Var[bool]

    # Change the default rendered element for the one passed as a child, merging their props and behavior. Defaults to False.
    as_child: Var[bool]

    # When True, keyboard navigation will loop from last item to first, and vice versa. Defaults to False.
    loop: Var[bool]

    # Used to force mounting when more control is needed. Useful when controlling animation with React animation libraries.
    force_mount: Var[bool]

    # The preferred side of the trigger to render against when open. Will be reversed when collisions occur and `avoid_collisions` is enabled.The position of the tooltip. Defaults to "top".
    side: Var[LiteralSideType]

    # The distance in pixels from the trigger. Defaults to 0.
    side_offset: Var[Union[float, int]]

    # The preferred alignment against the trigger. May change when collisions occur. Defaults to "center".
    align: Var[LiteralAlignType]

    # An offset in pixels from the "start" or "end" alignment options.
    align_offset: Var[Union[float, int]]

    # When true, overrides the side and align preferences to prevent collisions with boundary edges. Defaults to True.
    avoid_collisions: Var[bool]

    # The distance in pixels from the boundary edges where collision detection should occur. Accepts a number (same for all sides), or a partial padding object, for example: { "top": 20, "left": 20 }. Defaults to 0.
    collision_padding: Var[Union[float, int, Dict[str, Union[float, int]]]]

    # The padding between the arrow and the edges of the content. If your content has border-radius, this will prevent it from overflowing the corners. Defaults to 0.
    arrow_padding: Var[Union[float, int]]

    # The sticky behavior on the align axis. "partial" will keep the content in the boundary as long as the trigger is at least partially in the boundary whilst "always" will keep the content in the boundary regardless. Defaults to "partial".
    sticky: Var[LiteralStickyType]

    # Whether to hide the content when the trigger becomes fully occluded. Defaults to False.
    hide_when_detached: Var[bool]

>>>>>>> 51a9b751
    def get_event_triggers(self) -> Dict[str, Any]:
        """Get the events triggers signatures for the component.

        Returns:
            The signatures of the event triggers.
        """
        return {
            **super().get_event_triggers(),
            EventTriggers.ON_CLOSE_AUTO_FOCUS: lambda e0: [e0],
            EventTriggers.ON_ESCAPE_KEY_DOWN: lambda e0: [e0],
            EventTriggers.ON_POINTER_DOWN_OUTSIDE: lambda e0: [e0],
            EventTriggers.ON_FOCUS_OUTSIDE: lambda e0: [e0],
            EventTriggers.ON_INTERACT_OUTSIDE: lambda e0: [e0],
        }


class DropdownMenuSubTrigger(RadixThemesComponent):
    """Trigger an action or event, such as submitting a form or displaying a dialog."""

    tag = "DropdownMenu.SubTrigger"

    # Change the default rendered element for the one passed as a child, merging their props and behavior. Defaults to False.
    as_child: Var[bool]

    # When true, prevents the user from interacting with the item.
    disabled: Var[bool]

    # Optional text used for typeahead purposes. By default the typeahead behavior will use the .textContent of the item. Use this when the content is complex, or you have non-textual content inside.
    text_value: Var[str]

    _valid_parents: List[str] = ["DropdownMenuContent", "DropdownMenuSub"]


class DropdownMenuSub(RadixThemesComponent):
    """Contains all the parts of a submenu."""

    tag = "DropdownMenu.Sub"

    # The controlled open state of the submenu. Must be used in conjunction with `on_open_change`.
    open: Var[bool]

    # The open state of the submenu when it is initially rendered. Use when you do not need to control its open state.
    default_open: Var[bool]

    def get_event_triggers(self) -> Dict[str, Any]:
        """Get the events triggers signatures for the component.

        Returns:
            The signatures of the event triggers.
        """
        return {
            **super().get_event_triggers(),
            EventTriggers.ON_OPEN_CHANGE: lambda e0: [e0.target.value],
        }


class DropdownMenuSubContent(RadixThemesComponent):
    """The component that pops out when a submenu is open. Must be rendered inside DropdownMenuSub."""

    tag = "DropdownMenu.SubContent"

<<<<<<< HEAD
=======
    # Dropdown Menu Sub Content size "1" - "2"
    size: Var[LiteralSizeType]

    # Variant of Dropdown Menu Sub Content: "solid" | "soft"
    variant: Var[LiteralVariantType]

    # Override theme color for Dropdown Menu Sub Content
    color_scheme: Var[LiteralAccentColor]

    # Whether to render the component with higher contrast color against background
    high_contrast: Var[bool]

    # Change the default rendered element for the one passed as a child, merging their props and behavior. Defaults to False.
    as_child: Var[bool]

    # When True, keyboard navigation will loop from last item to first, and vice versa. Defaults to False.
    loop: Var[bool]

    # Used to force mounting when more control is needed. Useful when controlling animation with React animation libraries.
    force_mount: Var[bool]

    # The distance in pixels from the trigger. Defaults to 0.
    side_offset: Var[Union[float, int]]

    # An offset in pixels from the "start" or "end" alignment options.
    align_offset: Var[Union[float, int]]

    # When true, overrides the side and align preferences to prevent collisions with boundary edges. Defaults to True.
    avoid_collisions: Var[bool]

    # The distance in pixels from the boundary edges where collision detection should occur. Accepts a number (same for all sides), or a partial padding object, for example: { "top": 20, "left": 20 }. Defaults to 0.
    collision_padding: Var[Union[float, int, Dict[str, Union[float, int]]]]

    # The padding between the arrow and the edges of the content. If your content has border-radius, this will prevent it from overflowing the corners. Defaults to 0.
    arrow_padding: Var[Union[float, int]]

    # The sticky behavior on the align axis. "partial" will keep the content in the boundary as long as the trigger is at least partially in the boundary whilst "always" will keep the content in the boundary regardless. Defaults to "partial".
    sticky: Var[LiteralStickyType]

    # Whether to hide the content when the trigger becomes fully occluded. Defaults to False.
    hide_when_detached: Var[bool]

    _valid_parents: List[str] = ["DropdownMenuSub"]

    def get_event_triggers(self) -> Dict[str, Any]:
        """Get the events triggers signatures for the component.

        Returns:
            The signatures of the event triggers.
        """
        return {
            **super().get_event_triggers(),
            EventTriggers.ON_ESCAPE_KEY_DOWN: lambda e0: [e0],
            EventTriggers.ON_POINTER_DOWN_OUTSIDE: lambda e0: [e0],
            EventTriggers.ON_FOCUS_OUTSIDE: lambda e0: [e0],
            EventTriggers.ON_INTERACT_OUTSIDE: lambda e0: [e0],
        }

>>>>>>> 51a9b751

class DropdownMenuItem(RadixThemesComponent):
    """The Dropdown Menu Item Component."""

    tag = "DropdownMenu.Item"

    # Override theme color for Dropdown Menu Item
    color_scheme: Var[LiteralAccentColor]

    # Shortcut to render a menu item as a link
    shortcut: Var[str]

    # Change the default rendered element for the one passed as a child, merging their props and behavior. Defaults to False.
    as_child: Var[bool]

    # When true, prevents the user from interacting with the item.
    disabled: Var[bool]

    # Optional text used for typeahead purposes. By default the typeahead behavior will use the .textContent of the item. Use this when the content is complex, or you have non-textual content inside.
    text_value: Var[str]

    _valid_parents: List[str] = ["DropdownMenuContent", "DropdownMenuSubContent"]

    def get_event_triggers(self) -> Dict[str, Any]:
        """Get the events triggers signatures for the component.

        Returns:
            The signatures of the event triggers.
        """
        return {
            **super().get_event_triggers(),
            EventTriggers.ON_SELECT: lambda e0: [e0.target.value],
        }


class DropdownMenuSeparator(RadixThemesComponent):
    """Dropdown Menu Separator Component. Used to visually separate items in the dropdown menu."""

    tag = "DropdownMenu.Separator"<|MERGE_RESOLUTION|>--- conflicted
+++ resolved
@@ -75,20 +75,6 @@
 
     tag = "DropdownMenu.Content"
 
-<<<<<<< HEAD
-    # Dropdown menu size "1" - "2"
-    size: Var[Literal["1", "2"]]
-
-    # Variant of dropdown menu: "solid" | "soft" | "outline" | "ghost"
-    variant: Var[Literal["solid", "soft"]]
-
-    # Override theme color for dropdown menu
-    color_scheme: Var[LiteralAccentColor]
-
-    # Whether to render the dropdown menu with higher contrast color against background
-    high_contrast: Var[bool]
-
-=======
     # Dropdown Menu Content size "1" - "2"
     size: Var[LiteralSizeType]
 
@@ -137,7 +123,6 @@
     # Whether to hide the content when the trigger becomes fully occluded. Defaults to False.
     hide_when_detached: Var[bool]
 
->>>>>>> 51a9b751
     def get_event_triggers(self) -> Dict[str, Any]:
         """Get the events triggers signatures for the component.
 
@@ -199,8 +184,6 @@
 
     tag = "DropdownMenu.SubContent"
 
-<<<<<<< HEAD
-=======
     # Dropdown Menu Sub Content size "1" - "2"
     size: Var[LiteralSizeType]
 
@@ -259,7 +242,6 @@
             EventTriggers.ON_INTERACT_OUTSIDE: lambda e0: [e0],
         }
 
->>>>>>> 51a9b751
 
 class DropdownMenuItem(RadixThemesComponent):
     """The Dropdown Menu Item Component."""
