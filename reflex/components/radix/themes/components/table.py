--- conflicted
+++ resolved
@@ -9,13 +9,8 @@
 )
 
 
-<<<<<<< HEAD
 class TableRoot(el.Table, RadixThemesComponent):
-    """Trigger an action or event, such as submitting a form or displaying a dialog."""
-=======
-class TableRoot(el.Table, CommonMarginProps, RadixThemesComponent):
     """A semantic table for presenting tabular data."""
->>>>>>> 069892d8
 
     tag = "Table.Root"
 
@@ -26,24 +21,14 @@
     variant: Var[Literal["surface", "ghost"]]
 
 
-<<<<<<< HEAD
 class TableHeader(el.Thead, RadixThemesComponent):
-    """Trigger an action or event, such as submitting a form or displaying a dialog."""
-=======
-class TableHeader(el.Thead, CommonMarginProps, RadixThemesComponent):
     """The header of the table defines column names and other non-data elements."""
->>>>>>> 069892d8
 
     tag = "Table.Header"
 
 
-<<<<<<< HEAD
 class TableRow(el.Tr, RadixThemesComponent):
-    """Trigger an action or event, such as submitting a form or displaying a dialog."""
-=======
-class TableRow(el.Tr, CommonMarginProps, RadixThemesComponent):
     """A row containing table cells."""
->>>>>>> 069892d8
 
     tag = "Table.Row"
 
@@ -51,13 +36,8 @@
     align: Var[Literal["start", "center", "end", "baseline"]]
 
 
-<<<<<<< HEAD
 class TableColumnHeaderCell(el.Th, RadixThemesComponent):
-    """Trigger an action or event, such as submitting a form or displaying a dialog."""
-=======
-class TableColumnHeaderCell(el.Th, CommonMarginProps, RadixThemesComponent):
     """A table cell that is semantically treated as a column header."""
->>>>>>> 069892d8
 
     tag = "Table.ColumnHeaderCell"
 
@@ -68,24 +48,14 @@
     width: Var[Union[str, int]]
 
 
-<<<<<<< HEAD
 class TableBody(el.Tbody, RadixThemesComponent):
-    """Trigger an action or event, such as submitting a form or displaying a dialog."""
-=======
-class TableBody(el.Tbody, CommonMarginProps, RadixThemesComponent):
     """The body of the table contains the data rows."""
->>>>>>> 069892d8
 
     tag = "Table.Body"
 
 
-<<<<<<< HEAD
 class TableCell(el.Td, RadixThemesComponent):
-    """Trigger an action or event, such as submitting a form or displaying a dialog."""
-=======
-class TableCell(el.Td, CommonMarginProps, RadixThemesComponent):
     """A cell containing data."""
->>>>>>> 069892d8
 
     tag = "Table.Cell"
 
@@ -96,13 +66,8 @@
     width: Var[Union[str, int]]
 
 
-<<<<<<< HEAD
 class TableRowHeaderCell(el.Th, RadixThemesComponent):
-    """Trigger an action or event, such as submitting a form or displaying a dialog."""
-=======
-class TableRowHeaderCell(el.Th, CommonMarginProps, RadixThemesComponent):
     """A table cell that is semantically treated as a row header."""
->>>>>>> 069892d8
 
     tag = "Table.RowHeaderCell"
 
