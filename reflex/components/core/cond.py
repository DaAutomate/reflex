"""Create a list of components from an iterable."""
from __future__ import annotations

from typing import Any, Dict, Optional, overload

from reflex.components.base.fragment import Fragment
from reflex.components.component import BaseComponent, Component, MemoizationLeaf
from reflex.components.tags import CondTag, Tag
from reflex.constants import Dirs
<<<<<<< HEAD
from reflex.style import LIGHT_COLOR_MODE, color_mode
=======
from reflex.constants.colors import Color
>>>>>>> ccc9c32c
from reflex.utils import format, imports
from reflex.vars import BaseVar, Var, VarData

_IS_TRUE_IMPORT = {
    f"/{Dirs.STATE_PATH}": {imports.ImportVar(tag="isTrue")},
}


class Cond(MemoizationLeaf):
    """Render one of two components based on a condition."""

    # The cond to determine which component to render.
    cond: Var[Any]

    # The component to render if the cond is true.
    comp1: BaseComponent = Fragment.create()

    # The component to render if the cond is false.
    comp2: BaseComponent = Fragment.create()

    @classmethod
    def create(
        cls,
        cond: Var,
        comp1: BaseComponent,
        comp2: Optional[BaseComponent] = None,
    ) -> Component:
        """Create a conditional component.

        Args:
            cond: The cond to determine which component to render.
            comp1: The component to render if the cond is true.
            comp2: The component to render if the cond is false.

        Returns:
            The conditional component.
        """
        # Wrap everything in fragments.
        if comp1.__class__.__name__ != "Fragment":
            comp1 = Fragment.create(comp1)
        if comp2 is None or comp2.__class__.__name__ != "Fragment":
            comp2 = Fragment.create(comp2) if comp2 else Fragment.create()
        return Fragment.create(
            cls(
                cond=cond,
                comp1=comp1,
                comp2=comp2,
                children=[comp1, comp2],
            )
        )

    def _get_props_imports(self):
        """Get the imports needed for component's props.

        Returns:
            The imports for the component's props of the component.
        """
        return []

    def _render(self) -> Tag:
        return CondTag(
            cond=self.cond,
            true_value=self.comp1.render(),
            false_value=self.comp2.render(),
        )

    def render(self) -> Dict:
        """Render the component.

        Returns:
            The dictionary for template of component.
        """
        tag = self._render()
        return dict(
            tag.add_props(
                **self.event_triggers,
                key=self.key,
                sx=self.style,
                id=self.id,
                class_name=self.class_name,
            ).set(
                props=tag.format_props(),
            ),
            cond_state=f"isTrue({self.cond._var_full_name})",
        )

    def _get_imports(self) -> imports.ImportDict:
        return imports.merge_imports(
            super()._get_imports(),
            getattr(self.cond._var_data, "imports", {}),
            _IS_TRUE_IMPORT,
        )

    def _apply_theme(self, theme: Component):
        """Apply the theme to this component.

        Args:
            theme: The theme to apply.
        """
        self.comp1.apply_theme(theme)  # type: ignore
        self.comp2.apply_theme(theme)  # type: ignore


@overload
def cond(condition: Any, c1: Component, c2: Any) -> Component:
    ...


@overload
def cond(condition: Any, c1: Component) -> Component:
    ...


@overload
def cond(condition: Any, c1: Any, c2: Any) -> Var:
    ...


def cond(condition: Any, c1: Any, c2: Any = None):
    """Create a conditional component or Prop.

    Args:
        condition: The cond to determine which component to render.
        c1: The component or prop to render if the cond_var is true.
        c2: The component or prop to render if the cond_var is false.

    Returns:
        The conditional component.

    Raises:
        ValueError: If the arguments are invalid.
    """
    var_datas: list[VarData | None] = [
        VarData(  # type: ignore
            imports=_IS_TRUE_IMPORT,
        ),
    ]

    # Convert the condition to a Var.
    cond_var = Var.create(condition)
    assert cond_var is not None, "The condition must be set."

    # If the first component is a component, create a Cond component.
    if isinstance(c1, BaseComponent):
        assert c2 is None or isinstance(
            c2, BaseComponent
        ), "Both arguments must be components."
        return Cond.create(cond_var, c1, c2)
    if isinstance(c1, Var):
        var_datas.append(c1._var_data)

    # Otherwise, create a conditional Var.
    # Check that the second argument is valid.
    if isinstance(c2, BaseComponent):
        raise ValueError("Both arguments must be props.")
    if c2 is None:
        raise ValueError("For conditional vars, the second argument must be set.")
    if isinstance(c2, Var):
        var_datas.append(c2._var_data)

    def create_var(cond_part):
        return Var.create_safe(
            cond_part,
            _var_is_string=type(cond_part) is str or isinstance(cond_part, Color),
        )

    # convert the truth and false cond parts into vars so the _var_data can be obtained.
    c1 = create_var(c1)
    c2 = create_var(c2)
    var_datas.extend([c1._var_data, c2._var_data])

    # Create the conditional var.
    return cond_var._replace(
        _var_name=format.format_cond(
            cond=cond_var._var_full_name,
            true_value=c1,
            false_value=c2,
            is_prop=True,
        ),
        _var_type=c1._var_type if isinstance(c1, BaseVar) else type(c1),
        _var_is_local=False,
        _var_full_name_needs_state_prefix=False,
        merge_var_data=VarData.merge(*var_datas),
    )


def color_mode_cond(light: Any, dark: Any = None) -> Var | Component:
    """Create a component or Prop based on color_mode.

    Args:
        light: The component or prop to render if color_mode is default
        dark: The component or prop to render if color_mode is non-default

    Returns:
        The conditional component or prop.
    """
    return cond(
        color_mode == LIGHT_COLOR_MODE,
        light,
        dark,
    )<|MERGE_RESOLUTION|>--- conflicted
+++ resolved
@@ -7,11 +7,8 @@
 from reflex.components.component import BaseComponent, Component, MemoizationLeaf
 from reflex.components.tags import CondTag, Tag
 from reflex.constants import Dirs
-<<<<<<< HEAD
+from reflex.constants.colors import Color
 from reflex.style import LIGHT_COLOR_MODE, color_mode
-=======
-from reflex.constants.colors import Color
->>>>>>> ccc9c32c
 from reflex.utils import format, imports
 from reflex.vars import BaseVar, Var, VarData
 
