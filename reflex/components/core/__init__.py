"""Core Reflex components."""

from . import layout as layout
from .banner import ConnectionBanner, ConnectionModal
from .cond import Cond, cond
from .debounce import DebounceInput
from .foreach import Foreach
<<<<<<< HEAD

# from .layout import center, hstack, spacer, vstack
=======
from .match import Match
>>>>>>> abfc0997
from .responsive import (
    desktop_only,
    mobile_and_tablet,
    mobile_only,
    tablet_and_desktop,
    tablet_only,
)
from .upload import Upload, cancel_upload, clear_selected_files, selected_files

connection_banner = ConnectionBanner.create
connection_modal = ConnectionModal.create
debounce_input = DebounceInput.create
foreach = Foreach.create
match = Match.create
upload = Upload.create<|MERGE_RESOLUTION|>--- conflicted
+++ resolved
@@ -5,12 +5,7 @@
 from .cond import Cond, cond
 from .debounce import DebounceInput
 from .foreach import Foreach
-<<<<<<< HEAD
-
-# from .layout import center, hstack, spacer, vstack
-=======
 from .match import Match
->>>>>>> abfc0997
 from .responsive import (
     desktop_only,
     mobile_and_tablet,
