--- conflicted
+++ resolved
@@ -193,19 +193,14 @@
         # Extract the state name from a formatted var
         while m := re.match(r"(.*)<reflex.Var>(.*)</reflex.Var>(.*)", value):
             value = m.group(1) + m.group(3)
-<<<<<<< HEAD
             try:
                 var_datas.append(VarData.parse_raw(m.group(2)))
             except pydantic.ValidationError:
                 # If the VarData is invalid, it was probably json-encoded twice...
                 var_datas.append(VarData.parse_raw(json.loads(f'"{m.group(2)}"')))
-    return VarData.merge(*var_datas), value
-=======
-            var_datas.append(VarData.parse_raw(m.group(2)))
     if var_datas:
         return VarData.merge(*var_datas), value
     return None, value
->>>>>>> 1d787883
 
 
 def _extract_var_data(value: Iterable) -> list[VarData | None]:
@@ -1437,7 +1432,7 @@
             _var_full_name_needs_state_prefix=False,
             merge_var_data=VarData(
                 imports={
-                    f"/{constants.Dirs.STATE_PATH}": {imports.ImportVar(tag="refs")},
+                    f"/{constants.Dirs.STATE_PATH}": [imports.ImportVar(tag="refs")],
                 },
             ),
         )
