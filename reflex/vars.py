--- conflicted
+++ resolved
@@ -1324,11 +1324,6 @@
             _var_name=get_unique_variable_name(),
             _var_type=inner_types[0],
         )
-<<<<<<< HEAD
-        return self._replace(
-            _var_name=f"{self._var_name}.map(({arg._var_name}, i) => {fn(arg, key='i')})",
-            _var_is_string=False,
-=======
         index = BaseVar(
             _var_name=get_unique_variable_name(),
             _var_type=int,
@@ -1336,11 +1331,9 @@
         fn_signature = inspect.signature(fn)
         fn_args = (arg, index)
         fn_ret = fn(*fn_args[: len(fn_signature.parameters)])
-        return BaseVar(
+        return self._replace(
             _var_name=f"{self._var_full_name}.map(({arg._var_name}, {index._var_name}) => {fn_ret})",
-            _var_type=self._var_type,
-            _var_is_local=self._var_is_local,
->>>>>>> 39cc1b2f
+            _var_is_string=False,
         )
 
     @classmethod
@@ -1385,6 +1378,18 @@
             _var_name=f"Array.from(range({v1._var_full_name}, {v2._var_full_name}, {step._var_name}))",
             _var_type=list[int],
             _var_is_local=False,
+            _var_data=VarData.merge(
+                v1._var_data,
+                v2._var_data,
+                step._var_data,
+                VarData(
+                    imports={
+                        "/utils/helpers/range.js": {
+                            imports.ImportVar(tag="range", is_default=True),
+                        },
+                    },
+                ),
+            ),
         )
 
     def to(self, type_: Type) -> Var:
