"""The Reflex config."""

from __future__ import annotations

import importlib
import os
import sys
import urllib.parse
from typing import Any, Dict, List, Optional, Set

import pydantic

from reflex import constants
from reflex.base import Base
from reflex.utils import console


class DBConfig(Base):
    """Database config."""

    engine: str
    username: Optional[str] = ""
    password: Optional[str] = ""
    host: Optional[str] = ""
    port: Optional[int] = None
    database: str

    @classmethod
    def postgresql(
        cls,
        database: str,
        username: str,
        password: str | None = None,
        host: str | None = None,
        port: int | None = 5432,
    ) -> DBConfig:
        """Create an instance with postgresql engine.

        Args:
            database: Database name.
            username: Database username.
            password: Database password.
            host: Database host.
            port: Database port.

        Returns:
            DBConfig instance.
        """
        return cls(
            engine="postgresql",
            username=username,
            password=password,
            host=host,
            port=port,
            database=database,
        )

    @classmethod
    def postgresql_psycopg2(
        cls,
        database: str,
        username: str,
        password: str | None = None,
        host: str | None = None,
        port: int | None = 5432,
    ) -> DBConfig:
        """Create an instance with postgresql+psycopg2 engine.

        Args:
            database: Database name.
            username: Database username.
            password: Database password.
            host: Database host.
            port: Database port.

        Returns:
            DBConfig instance.
        """
        return cls(
            engine="postgresql+psycopg2",
            username=username,
            password=password,
            host=host,
            port=port,
            database=database,
        )

    @classmethod
    def sqlite(
        cls,
        database: str,
    ) -> DBConfig:
        """Create an instance with sqlite engine.

        Args:
            database: Database name.

        Returns:
            DBConfig instance.
        """
        return cls(
            engine="sqlite",
            database=database,
        )

    def get_url(self) -> str:
        """Get database URL.

        Returns:
            The database URL.
        """
        host = (
            f"{self.host}:{self.port}" if self.host and self.port else self.host or ""
        )
        username = urllib.parse.quote_plus(self.username) if self.username else ""
        password = urllib.parse.quote_plus(self.password) if self.password else ""

        if username:
            path = f"{username}:{password}@{host}" if password else f"{username}@{host}"
        else:
            path = f"{host}"

        return f"{self.engine}://{path}/{self.database}"


class Config(Base):
    """A Reflex config."""

    class Config:
        """Pydantic config for the config."""

        validate_assignment = True

    # The name of the app.
    app_name: str

    # The log level to use.
    loglevel: constants.LogLevel = constants.LogLevel.INFO

    # The port to run the frontend on.
    frontend_port: int = 3000

    # The path to run the frontend on.
    frontend_path: str = ""

    # The port to run the backend on.
    backend_port: int = 8000

    # The backend url the frontend will connect to.
    api_url: str = f"http://localhost:{backend_port}"

    # The url the frontend will be hosted on.
    deploy_url: Optional[str] = f"http://localhost:{frontend_port}"

    # The url the backend will be hosted on.
    backend_host: str = "0.0.0.0"

    # The database url.
    db_url: Optional[str] = "sqlite:///reflex.db"

    # The redis url.
    redis_url: Optional[str] = None

    # Telemetry opt-in.
    telemetry_enabled: bool = True

    # The bun path
    bun_path: str = constants.Bun.DEFAULT_PATH

    # List of origins that are allowed to connect to the backend API.
    cors_allowed_origins: List[str] = ["*"]

    # Tailwind config.
    tailwind: Optional[Dict[str, Any]] = {}

    # Timeout when launching the gunicorn server. TODO(rename this to backend_timeout?)
    timeout: int = 120

    # Whether to enable or disable nextJS gzip compression.
    next_compression: bool = True

    # The event namespace for ws connection
    event_namespace: Optional[str] = None

    # Additional frontend packages to install.
    frontend_packages: List[str] = []

<<<<<<< HEAD
    # Params to remove eventually.
    # For rest are for deploy only.
    # The rxdeploy url.
    rxdeploy_url: Optional[str] = None

    # The username.
    username: Optional[str] = None
=======
    # The hosting service backend URL.
    cp_backend_url: str = constants.Hosting.CP_BACKEND_URL
    # The hosting service frontend URL.
    cp_web_url: str = constants.Hosting.CP_WEB_URL
>>>>>>> 7eccc6d9

    # The worker class used in production mode
    gunicorn_worker_class: str = "uvicorn.workers.UvicornH11Worker"

    # Attributes that were explicitly set by the user.
    _non_default_attributes: Set[str] = pydantic.PrivateAttr(set())

    def __init__(self, *args, **kwargs):
        """Initialize the config values.

        Args:
            *args: The args to pass to the Pydantic init method.
            **kwargs: The kwargs to pass to the Pydantic init method.
        """
        super().__init__(*args, **kwargs)

        # Check for deprecated values.
        self.check_deprecated_values(**kwargs)

        # Update the config from environment variables.
        env_kwargs = self.update_from_env()
        for key, env_value in env_kwargs.items():
            setattr(self, key, env_value)

        # Update default URLs if ports were set
        kwargs.update(env_kwargs)
        self._non_default_attributes.update(kwargs)
        self._replace_defaults(**kwargs)

    @staticmethod
    def check_deprecated_values(**kwargs):
        """Check for deprecated config values.

        Args:
            **kwargs: The kwargs passed to the config.

        Raises:
            ValueError: If a deprecated config value is found.
        """
        if "db_config" in kwargs:
            raise ValueError("db_config is deprecated - use db_url instead")
        if "admin_dash" in kwargs:
            raise ValueError(
                "admin_dash is deprecated in the config - pass it as a param to rx.App instead"
            )
        if "env_path" in kwargs:
            raise ValueError(
                "env_path is deprecated - use environment variables instead"
            )

    def update_from_env(self) -> dict[str, Any]:
        """Update the config from environment variables.

        Returns:
            The updated config values.

        Raises:
            ValueError: If an environment variable is set to an invalid type.
        """
        updated_values = {}
        # Iterate over the fields.
        for key, field in self.__fields__.items():
            # The env var name is the key in uppercase.
            env_var = os.environ.get(key.upper())

            # If the env var is set, override the config value.
            if env_var is not None:
                if key.upper() != "DB_URL":
                    console.info(
                        f"Overriding config value {key} with env var {key.upper()}={env_var}"
                    )

                # Convert the env var to the expected type.
                try:
                    if issubclass(field.type_, bool):
                        # special handling for bool values
                        env_var = env_var.lower() in ["true", "1", "yes"]
                    else:
                        env_var = field.type_(env_var)
                except ValueError:
                    console.error(
                        f"Could not convert {key.upper()}={env_var} to type {field.type_}"
                    )
                    raise

                # Set the value.
                updated_values[key] = env_var

        return updated_values

    def get_event_namespace(self) -> str | None:
        """Get the websocket event namespace.

        Returns:
            The namespace for websocket.
        """
        if self.event_namespace:
            return f'/{self.event_namespace.strip("/")}'

        event_url = constants.Endpoint.EVENT.get_url()
        return urllib.parse.urlsplit(event_url).path

    def _replace_defaults(self, **kwargs):
        """Replace formatted defaults when the caller provides updates.

        Args:
            **kwargs: The kwargs passed to the config or from the env.
        """
        if "api_url" not in self._non_default_attributes and "backend_port" in kwargs:
            self.api_url = f"http://localhost:{kwargs['backend_port']}"

        if (
            "deploy_url" not in self._non_default_attributes
            and "frontend_port" in kwargs
        ):
            self.deploy_url = f"http://localhost:{kwargs['frontend_port']}"

        # If running in Github Codespaces, override API_URL
        codespace_name = os.getenv("CODESPACE_NAME")
        if "api_url" not in self._non_default_attributes and codespace_name:
            GITHUB_CODESPACES_PORT_FORWARDING_DOMAIN = os.getenv(
                "GITHUB_CODESPACES_PORT_FORWARDING_DOMAIN"
            )
            if codespace_name:
                self.api_url = (
                    f"https://{codespace_name}-{kwargs.get('backend_port', self.backend_port)}"
                    f".{GITHUB_CODESPACES_PORT_FORWARDING_DOMAIN}"
                )

    def _set_persistent(self, **kwargs):
        """Set values in this config and in the environment so they persist into subprocess.

        Args:
            **kwargs: The kwargs passed to the config.
        """
        for key, value in kwargs.items():
            if value is not None:
                os.environ[key.upper()] = str(value)
            setattr(self, key, value)
        self._non_default_attributes.update(kwargs)
        self._replace_defaults(**kwargs)


def get_config(reload: bool = False) -> Config:
    """Get the app config.

    Args:
        reload: Re-import the rxconfig module from disk

    Returns:
        The app config.
    """
    sys.path.insert(0, os.getcwd())
    try:
        rxconfig = __import__(constants.Config.MODULE)
        if reload:
            importlib.reload(rxconfig)
        return rxconfig.config

    except ImportError:
        return Config(app_name="")  # type: ignore<|MERGE_RESOLUTION|>--- conflicted
+++ resolved
@@ -185,20 +185,10 @@
     # Additional frontend packages to install.
     frontend_packages: List[str] = []
 
-<<<<<<< HEAD
-    # Params to remove eventually.
-    # For rest are for deploy only.
-    # The rxdeploy url.
-    rxdeploy_url: Optional[str] = None
-
-    # The username.
-    username: Optional[str] = None
-=======
     # The hosting service backend URL.
     cp_backend_url: str = constants.Hosting.CP_BACKEND_URL
     # The hosting service frontend URL.
     cp_web_url: str = constants.Hosting.CP_WEB_URL
->>>>>>> 7eccc6d9
 
     # The worker class used in production mode
     gunicorn_worker_class: str = "uvicorn.workers.UvicornH11Worker"
