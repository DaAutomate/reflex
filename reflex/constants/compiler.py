--- conflicted
+++ resolved
@@ -64,15 +64,11 @@
     # The name of the internal on_load event.
     ON_LOAD_INTERNAL = "reflex___state____on_load_internal_state.on_load_internal"
     # The name of the internal event to update generic state vars.
-<<<<<<< HEAD
     UPDATE_VARS_INTERNAL = (
         "reflex___state____update_vars_internal_state.update_vars_internal"
     )
-=======
-    UPDATE_VARS_INTERNAL = "update_vars_internal_state.update_vars_internal"
     # The name of the frontend event exception state
-    FRONTEND_EXCEPTION_STATE = "state.frontend_event_exception_state"
->>>>>>> 690b7194
+    FRONTEND_EXCEPTION_STATE = "reflex___state____frontend_event_exception_state"
 
 
 class PageNames(SimpleNamespace):
