"""Handle styling."""

from __future__ import annotations

from typing import Any

from reflex import constants
from reflex.event import EventChain
from reflex.utils import format
from reflex.utils.imports import ImportVar
from reflex.vars import BaseVar, Var, VarData

VarData.update_forward_refs()  # Ensure all type definitions are resolved

# Reference the global ColorModeContext
color_mode_var_data = VarData(  # type: ignore
    imports={
        f"/{constants.Dirs.CONTEXTS_PATH}": {ImportVar(tag="ColorModeContext")},
        "react": {ImportVar(tag="useContext")},
    },
    hooks={
        f"const [ {constants.ColorMode.NAME}, {constants.ColorMode.TOGGLE} ] = useContext(ColorModeContext)",
    },
)
# Var resolves to the current color mode for the app ("light" or "dark")
color_mode = BaseVar(
    _var_name=constants.ColorMode.NAME,
    _var_type="str",
    _var_data=color_mode_var_data,
)
# Var resolves to a function invocation that toggles the color mode
toggle_color_mode = BaseVar(
    _var_name=constants.ColorMode.TOGGLE,
    _var_type=EventChain,
    _var_data=color_mode_var_data,
)

breakpoints = ["0", "30em", "48em", "62em", "80em", "96em"]


def media_query(breakpoint_index: int):
    """Create a media query selector.

    Args:
        breakpoint_index: The index of the breakpoint to use.

    Returns:
        The media query selector used as a key in emotion css dict.
    """
    return f"@media screen and (min-width: {breakpoints[breakpoint_index]})"


def convert_item(style_item: str | Var) -> tuple[str, VarData | None]:
    """Format a single value in a style dictionary.

    Args:
        style_item: The style item to format.

    Returns:
        The formatted style item and any associated VarData.
    """
    if isinstance(style_item, Var):
        # If the value is a Var, extract the var_data and cast as str.
        return str(style_item), style_item._var_data

    # Otherwise, convert to Var to collapse VarData encoded in f-string.
    new_var = Var.create(style_item)
    if new_var is not None and new_var._var_data:
        # The wrapped backtick is used to identify the Var for interpolation.
        return f"`{str(new_var)}`", new_var._var_data

    return style_item, None


def convert_list(
    responsive_list: list[str | dict | Var],
) -> tuple[list[str | dict], VarData | None]:
    """Format a responsive value list.

    Args:
        responsive_list: The raw responsive value list (one value per breakpoint).

    Returns:
        The recursively converted responsive value list and any associated VarData.
    """
    converted_value = []
    item_var_datas = []
    for responsive_item in responsive_list:
        if isinstance(responsive_item, dict):
            # Recursively format nested style dictionaries.
            item, item_var_data = convert(responsive_item)
        else:
            item, item_var_data = convert_item(responsive_item)
        converted_value.append(item)
        item_var_datas.append(item_var_data)
    return converted_value, VarData.merge(*item_var_datas)


def convert(style_dict):
    """Format a style dictionary.

    Args:
        style_dict: The style dictionary to format.

    Returns:
        The formatted style dictionary.
    """
    var_data = None  # Track import/hook data from any Vars in the style dict.
    out = {}
    for key, value in style_dict.items():
        key = format.to_camel_case(key, allow_hyphens=True)
        if isinstance(value, dict):
            # Recursively format nested style dictionaries.
            out[key], new_var_data = convert(value)
        elif isinstance(value, list):
            # Responsive value is a list of dict or value
            out[key], new_var_data = convert_list(value)
        else:
            out[key], new_var_data = convert_item(value)
        # Combine all the collected VarData instances.
        var_data = VarData.merge(var_data, new_var_data)
    return out, var_data


class Style(dict):
    """A style dictionary."""

    def __init__(self, style_dict: dict | None = None):
        """Initialize the style.

        Args:
            style_dict: The style dictionary.
        """
        style_dict, self._var_data = convert(style_dict or {})
        super().__init__(style_dict)

    def update(self, style_dict: dict | None, **kwargs):
        """Update the style.

        Args:
            style_dict: The style dictionary.
            kwargs: Other key value pairs to apply to the dict update.
        """
        if kwargs:
            style_dict = {**(style_dict or {}), **kwargs}
        if not isinstance(style_dict, Style):
            converted_dict = type(self)(style_dict)
        else:
            converted_dict = style_dict
        # Combine our VarData with that of any Vars in the style_dict that was passed.
        self._var_data = VarData.merge(self._var_data, converted_dict._var_data)
        super().update(converted_dict)

    def __setitem__(self, key: str, value: Any):
        """Set an item in the style.

        Args:
            key: The key to set.
            value: The value to set.
        """
        # Create a Var to collapse VarData encoded in f-string.
        _var = Var.create(value)
        if _var is not None:
            # Carry the imports/hooks when setting a Var as a value.
            self._var_data = VarData.merge(self._var_data, _var._var_data)
        super().__setitem__(key, value)


def _format_emotion_style_pseudo_selector(key: str) -> str:
    """Format a pseudo selector for emotion CSS-in-JS.

    Args:
        key: Underscore-prefixed or colon-prefixed pseudo selector key (_hover).

    Returns:
        A self-referential pseudo selector key (&:hover).
    """
    prefix = None
    if key.startswith("_"):
        # Handle pseudo selectors in chakra style format.
        prefix = "&:"
        key = key[1:]
    if key.startswith(":"):
        # Handle pseudo selectors and elements in native format.
        prefix = "&"
    if prefix is not None:
        return prefix + format.to_kebab_case(key)
    return key


def format_as_emotion(style_dict: dict[str, Any]) -> Style | None:
    """Convert the style to an emotion-compatible CSS-in-JS dict.

    Args:
        style_dict: The style dict to convert.

    Returns:
        The emotion style dict.
    """
    _var_data = style_dict._var_data if isinstance(style_dict, Style) else None

    emotion_style = Style()

    for orig_key, value in style_dict.items():
        key = _format_emotion_style_pseudo_selector(orig_key)
        if isinstance(value, list):
            # Apply media queries from responsive value list.
            mbps = {
                media_query(bp): bp_value
                if isinstance(bp_value, dict)
                else {key: bp_value}
                for bp, bp_value in enumerate(value)
            }
            if key.startswith("&:"):
                emotion_style[key] = mbps
            else:
                for mq, style_sub_dict in mbps.items():
                    emotion_style.setdefault(mq, {}).update(style_sub_dict)
        elif isinstance(value, dict):
            # Recursively format nested style dictionaries.
            emotion_style[key] = format_as_emotion(value)
        else:
            emotion_style[key] = value
    if emotion_style:
<<<<<<< HEAD
=======
        if _var_data is not None:
            emotion_style._var_data = VarData.merge(emotion_style._var_data, _var_data)
>>>>>>> 5f1751ac
        return emotion_style


def convert_dict_to_style_and_format_emotion(
    raw_dict: dict[str, Any]
) -> dict[str, Any] | None:
    """Convert a dict to a style dict and then format as emotion.

    Args:
        raw_dict: The dict to convert.

    Returns:
        The emotion dict.

    """
    return format_as_emotion(Style(raw_dict))<|MERGE_RESOLUTION|>--- conflicted
+++ resolved
@@ -222,11 +222,8 @@
         else:
             emotion_style[key] = value
     if emotion_style:
-<<<<<<< HEAD
-=======
         if _var_data is not None:
             emotion_style._var_data = VarData.merge(emotion_style._var_data, _var_data)
->>>>>>> 5f1751ac
         return emotion_style
 
 
