--- conflicted
+++ resolved
@@ -6,15 +6,12 @@
 import Cookies from "universal-cookie";
 import { useEffect, useReducer, useRef, useState } from "react";
 import Router, { useRouter } from "next/router";
-<<<<<<< HEAD
 import {
   initialEvents,
   initialState,
   onLoadInternalEvent,
+  state_name,
 } from "utils/context.js";
-=======
-import { initialEvents, initialState, onLoadInternalEvent, state_name } from "utils/context.js"
->>>>>>> 98083460
 
 // Endpoint URLs.
 const EVENTURL = env.EVENT;
@@ -460,25 +457,14 @@
  * @returns payload dict of client storage values
  */
 export const hydrateClientStorage = (client_storage) => {
-<<<<<<< HEAD
-  const client_storage_values = {
-    cookies: {},
-    local_storage: {},
-  };
-=======
-  const client_storage_values = {}
->>>>>>> 98083460
+  const client_storage_values = {};
   if (client_storage.cookies) {
     for (const state_key in client_storage.cookies) {
       const cookie_options = client_storage.cookies[state_key];
       const cookie_name = cookie_options.name || state_key;
       const cookie_value = cookies.get(cookie_name);
       if (cookie_value !== undefined) {
-<<<<<<< HEAD
-        client_storage_values.cookies[state_key] = cookies.get(cookie_name);
-=======
-        client_storage_values[state_key] = cookies.get(cookie_name)
->>>>>>> 98083460
+        client_storage_values[state_key] = cookies.get(cookie_name);
       }
     }
   }
@@ -489,11 +475,7 @@
         options.name || state_key
       );
       if (local_storage_value !== null) {
-<<<<<<< HEAD
-        client_storage_values.local_storage[state_key] = local_storage_value;
-=======
-        client_storage_values[state_key] = local_storage_value
->>>>>>> 98083460
+        client_storage_values[state_key] = local_storage_value;
       }
     }
   }
@@ -618,7 +600,6 @@
     }
   });
 
-
   // localStorage event handling
   useEffect(() => {
     const storage_to_state_map = {};
@@ -636,9 +617,11 @@
     // e is StorageEvent
     const handleStorage = (e) => {
       if (storage_to_state_map[e.key]) {
-        const vars = {}
-        vars[storage_to_state_map[e.key]] = e.newValue
-        const event = Event(`${state_name}.update_vars_internal`, {vars: vars})
+        const vars = {};
+        vars[storage_to_state_map[e.key]] = e.newValue;
+        const event = Event(`${state_name}.update_vars_internal`, {
+          vars: vars,
+        });
         addEvents([event], e);
       }
     };
@@ -646,7 +629,6 @@
     window.addEventListener("storage", handleStorage);
     return () => window.removeEventListener("storage", handleStorage);
   });
-
 
   // Route after the initial page hydration.
   useEffect(() => {
