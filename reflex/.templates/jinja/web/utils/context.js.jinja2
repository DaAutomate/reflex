--- conflicted
+++ resolved
@@ -12,20 +12,16 @@
 export const EventLoopContext = createContext(null);
 {% if clientStorage %}
 export const clientStorage = {{ client_storage|json_dumps }}
-<<<<<<< HEAD
 {% else %}
 export const clientStorage = {}
 {% endif %}
 
 {% if state_name %}
-export const initialEvents = [
-=======
 export const initialEvents = () => [
->>>>>>> df09c716
     Event('{{state_name}}.{{const.hydrate}}', hydrateClientStorage(clientStorage)),
 ]
 {% else %}
-export const initialEvents = []
+export const initialEvents = () => []
 {% endif %}
 
 export const isDevMode = {{ is_dev_mode|json_dumps }}
